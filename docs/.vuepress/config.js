--- conflicted
+++ resolved
@@ -380,7 +380,6 @@
   './developer-docs/latest/update-migration-guides/migration-guides/migration-guide-beta.20-to-3.0.0.md', // line 93
 ];
 
-<<<<<<< HEAD
 const plugins = [
   ['vuepress-plugin-element-tabs', {}],
   ['check-md', {
@@ -445,7 +444,6 @@
     defaultTitle: 'Response'
   }]
 ];
-=======
 const checkLegacy = () => {
   if (process.env.DEPLOY_ENV == 'legacy') {
     return '/documentation/';
@@ -453,34 +451,13 @@
     return '/';
   }
 };
->>>>>>> bcadf7ac
 
 module.exports = {
   title: '',
   port: 8080,
-  description: 'The headless CMS developers love.',
-<<<<<<< HEAD
-  base: '/documentation/',
+  description: 'The headless CMS developers love.',  
+  base: checkLegacy(),
   plugins: plugins,
-=======
-  base: checkLegacy(),
-  plugins: {
-    '@vuepress/medium-zoom': {},
-    'vuepress-plugin-element-tabs': {},
-    'check-md': {
-      ignore: checklinksIgnoredFiles,
-    },
-    seo: {
-      siteTitle: (_, $site) => $site.title,
-      title: $page => $page.title,
-    },
-    'vuepress-plugin-code-copy': {
-      color: '#ffffff',
-      successText: 'Copied to clipboard!',
-    },
-    '@vuepress/back-to-top': {},
-  },
->>>>>>> bcadf7ac
   head: [
     [
       'link',
