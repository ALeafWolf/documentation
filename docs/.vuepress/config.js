--- conflicted
+++ resolved
@@ -140,7 +140,6 @@
       sidebarDepth: 1,
     },
     {
-<<<<<<< HEAD
       title: '🔧 Development',
       collapsable: false,
       initialOpenGroupIndex: -1, // make sure that no subgroup is expanded by default
@@ -164,8 +163,6 @@
       ],
     },
     {
-=======
->>>>>>> d61f4bdb
       title: '♻️ Update & Migration',
       collapsable: false,
       children: [
@@ -176,10 +173,7 @@
     {
       title: '💻 Developer Resources',
       collapsable: false,
-<<<<<<< HEAD
       initialOpenGroupIndex: -1, // make sure that no subgroup is expanded by default
-=======
->>>>>>> d61f4bdb
       sidebarDepth: 2,
       children: [
         {
