const sidebar = {
  developer: [
    {
      collapsable: false,
      title: '🚀 Getting Started',
      children: [
        ['/developer-docs/latest/getting-started/introduction', 'Introduction'],
        ['/developer-docs/latest/getting-started/quick-start', 'Quick Start Guide'],
        ['/developer-docs/latest/getting-started/troubleshooting', 'Frequently Asked Questions'],
        ['/developer-docs/latest/getting-started/usage-information', 'Usage Information'],
      ],
    },
    {
      collapsable: false,
      title: '⚙️ Setup & Deployment',
      sidebarDepth: 0,
      initialOpenGroupIndex: -1, // make sure that no subgroup is expanded by default
      children: [
        {
          title: 'Installation',
          path: '/developer-docs/latest/setup-deployment-guides/installation.html',
          collapsable: true,
          sidebarDepth: 1,
          children: [
            ['/developer-docs/latest/setup-deployment-guides/installation/cli.md', 'CLI'],
            ['/developer-docs/latest/setup-deployment-guides/installation/docker.md', 'Docker'],
            [
              '/developer-docs/latest/setup-deployment-guides/installation/digitalocean-one-click.md',
              'DigitalOcean One-Click',
            ],
            [
              '/developer-docs/latest/setup-deployment-guides/installation/platformsh.md',
              'Platform.sh One-Click',
            ],
            [
              '/developer-docs/latest/setup-deployment-guides/installation/render.md',
              'Render One-Click',
            ],
          ],
        },
        ['/developer-docs/latest/setup-deployment-guides/file-structure.md', 'Project structure'],
        ['/developer-docs/latest/setup-deployment-guides/configurations.md', 'Configurations'],
        {
          title: 'Deployment',
          path: '/developer-docs/latest/setup-deployment-guides/deployment',
          collapsable: true,
          initialOpenGroupIndex: -1, // make sure that no subgroup is open by default — if set to 0, 'Hosting Provider Guides' is expanded
          children: [
            {
              title: 'Hosting Provider Guides',
              path: '/developer-docs/latest/setup-deployment-guides/deployment.html#hosting-provider-guides',
              collapsable: true,
              children: [
                [
                  '/developer-docs/latest/setup-deployment-guides/deployment/hosting-guides/21yunbox.md',
                  '21YunBox',
                ],
                [
                  '/developer-docs/latest/setup-deployment-guides/deployment/hosting-guides/amazon-aws.md',
                  'Amazon AWS',
                ],
                [
                  '/developer-docs/latest/setup-deployment-guides/deployment/hosting-guides/azure.md',
                  'Azure',
                ],
                [
                  '/developer-docs/latest/setup-deployment-guides/deployment/hosting-guides/digitalocean-app-platform.md',
                  'DigitalOcean App Platform',
                ],
                [
                  '/developer-docs/latest/setup-deployment-guides/deployment/hosting-guides/digitalocean.md',
                  'DigitalOcean Droplets',
                ],
                [
                  '/developer-docs/latest/setup-deployment-guides/deployment/hosting-guides/google-app-engine.md',
                  'Google App Engine',
                ],
                [
                  '/developer-docs/latest/setup-deployment-guides/deployment/hosting-guides/heroku.md',
                  'Heroku',
                ],
                [
                  '/developer-docs/latest/setup-deployment-guides/deployment/hosting-guides/qovery.md',
                  'Qovery',
                ],
                [
                  '/developer-docs/latest/setup-deployment-guides/deployment/hosting-guides/render.md',
                  'Render',
                ],
              ],
              sidebarDepth: 2,
            },
            {
              title: 'Optional Software Guides',
              path: '/developer-docs/latest/setup-deployment-guides/deployment.html#optional-software-guides',
              collapsable: true,
              children: [
                [
                  '/developer-docs/latest/setup-deployment-guides/deployment/optional-software/caddy-proxy.md',
                  'Caddy',
                ],
                [
                  '/developer-docs/latest/setup-deployment-guides/deployment/optional-software/haproxy-proxy.md',
                  'HAProxy',
                ],
                [
                  '/developer-docs/latest/setup-deployment-guides/deployment/optional-software/nginx-proxy.md',
                  'Nginx',
                ],
              ],
              sidebarDepth: 2,
            },
          ],
          sidebarDepth: 0,
        },
      ],
    },
    {
      collapsable: false,
      title: '🔧 Development',
      children: [
        ['/developer-docs/latest/development/backend-customization', 'Backend customization'],
        ['/developer-docs/latest/development/admin-customization', 'Admin panel customization'],
        {
          title: 'Strapi plugins',
          path: '/developer-docs/latest/development/plugin-customization.html',
          collapsable: true,
          children: [
            ['/developer-docs/latest/development/plugins/documentation', 'API Documentation'],
            ['/developer-docs/latest/development/plugins/email', 'Email'],
            ['/developer-docs/latest/development/plugins/graphql', 'GraphQL'],
            ['/developer-docs/latest/development/plugins/i18n', 'Internationalization (i18n)'],
            ['/developer-docs/latest/development/plugins/upload', 'Upload'],
            ['/developer-docs/latest/development/plugins/users-permissions', 'Users & Permissions'],
          ],
          sidebarDepth: 1,
        },
        ['/developer-docs/latest/development/local-plugins-customization.md', 'Local plugins'],
      ],
    },
    {
      collapsable: false,
      title: '♻️ Update & Migration',
      children: [
        ['/developer-docs/latest/update-migration-guides/update-version.md', 'Update'],
        ['/developer-docs/latest/update-migration-guides/migration-guides.md', 'Migration'],
      ],
    },
    {
      collapsable: false,
      title: '💻 Developer Resources',
      sidebarDepth: 2,
      children: [
        ['/developer-docs/latest/developer-resources/content-api/content-api.md', 'Content API'],
        {
          title: 'Integrations',
          path: '/developer-docs/latest/developer-resources/content-api/integrations.html',
          collapsable: true,
          sidebarDepth: 1,
          children: [
            ['/developer-docs/latest/developer-resources/content-api/integrations/react', 'React'],
            [
              '/developer-docs/latest/developer-resources/content-api/integrations/vue-js',
              'Vue.js',
            ],
            [
              '/developer-docs/latest/developer-resources/content-api/integrations/angular',
              'Angular',
            ],
            [
              '/developer-docs/latest/developer-resources/content-api/integrations/next-js',
              'Next.js',
            ],
            [
              '/developer-docs/latest/developer-resources/content-api/integrations/nuxt-js',
              'Nuxt.js',
            ],
            [
              '/developer-docs/latest/developer-resources/content-api/integrations/graphql',
              'GraphQL',
            ],
            [
              '/developer-docs/latest/developer-resources/content-api/integrations/gatsby',
              'Gatsby',
            ],
            [
              '/developer-docs/latest/developer-resources/content-api/integrations/gridsome',
              'Gridsome',
            ],
            [
              '/developer-docs/latest/developer-resources/content-api/integrations/jekyll',
              'Jekyll',
            ],
            ['/developer-docs/latest/developer-resources/content-api/integrations/11ty', '11ty'],
            [
              '/developer-docs/latest/developer-resources/content-api/integrations/svelte',
              'Svelte',
            ],
            [
              '/developer-docs/latest/developer-resources/content-api/integrations/sapper',
              'Sapper',
            ],
            ['/developer-docs/latest/developer-resources/content-api/integrations/ruby', 'Ruby'],
            [
              '/developer-docs/latest/developer-resources/content-api/integrations/python',
              'Python',
            ],
            ['/developer-docs/latest/developer-resources/content-api/integrations/dart', 'Dart'],
            [
              '/developer-docs/latest/developer-resources/content-api/integrations/flutter',
              'Flutter',
            ],
            ['/developer-docs/latest/developer-resources/content-api/integrations/go', 'Go'],
            ['/developer-docs/latest/developer-resources/content-api/integrations/php', 'PHP'],
            [
              '/developer-docs/latest/developer-resources/content-api/integrations/laravel',
              'Laravel',
            ],
          ],
        },
        ['/developer-docs/latest/developer-resources/cli/CLI', 'Command Line Interface'],
        [
          '/developer-docs/latest/developer-resources/global-strapi/api-reference',
          'Global Strapi API Reference',
        ],
      ],
    },
    {
      collapsable: true,
      title: '📚 Guides',
      children: [
        ['/developer-docs/latest/guides/api-token', 'API tokens'],
        ['/developer-docs/latest/guides/auth-request', 'Authenticated request'],
        ['/developer-docs/latest/guides/count-graphql', 'Count with GraphQL'],
        ['/developer-docs/latest/guides/slug', 'Create a slug system'],
        ['/developer-docs/latest/guides/is-owner', 'Create is owner policy'],
        ['/developer-docs/latest/guides/custom-admin', 'Custom admin'],
        ['/developer-docs/latest/guides/custom-data-response', 'Custom data response'],
        ['/developer-docs/latest/guides/draft', 'Draft system'],
        ['/developer-docs/latest/guides/error-catching', 'Error catching'],
        ['/developer-docs/latest/guides/external-data', 'Fetching external data'],
        ['/developer-docs/latest/guides/jwt-validation', 'JWT validation'],
        ['/developer-docs/latest/guides/process-manager', 'Process manager'],
        ['/developer-docs/latest/guides/scheduled-publication', 'Scheduled publication'],
        ['/developer-docs/latest/guides/secure-your-app', 'Secure your application'],
        ['/developer-docs/latest/guides/send-email', 'Send email programmatically'],
        [
          '/developer-docs/latest/guides/registering-a-field-in-admin',
          'Registering a new field in the admin panel',
        ],
        ['/developer-docs/latest/guides/client', 'Setup a third party client'],
        ['/developer-docs/latest/guides/unit-testing', 'Unit testing'],
      ],
    },
  ],
  user: [
    {
      collapsable: false,
      title: '',
      children: [
        ['/user-docs/latest/getting-started/introduction', 'Welcome to the Strapi user guide!'],
      ],
    },
    {
      collapsable: false,
      title: 'Content Manager',
      children: [
        [
          '/user-docs/latest/content-manager/introduction-to-content-manager',
          'Introduction to the Content Manager',
        ],
        [
          '/user-docs/latest/content-manager/configuring-view-of-content-type',
          'Configuring the views of a content type',
        ],
        ['/user-docs/latest/content-manager/writing-content', 'Writing content'],
        [
          '/user-docs/latest/content-manager/managing-relational-fields',
          'Managing relational fields',
        ],
        ['/user-docs/latest/content-manager/translating-content', 'Translating content'],
        [
          '/user-docs/latest/content-manager/saving-and-publishing-content',
          'Saving, publishing and deleting content',
        ],
      ],
    },
    {
      collapsable: false,
      title: 'Content-Types Builder',
      children: [
        [
          '/user-docs/latest/content-types-builder/introduction-to-content-types-builder',
          'Introduction to the Content-Types Builder',
        ],
        [
          '/user-docs/latest/content-types-builder/creating-new-content-type',
          'Creating content types',
        ],
        [
          '/user-docs/latest/content-types-builder/managing-content-types',
          'Managing content types',
        ],
        [
          '/user-docs/latest/content-types-builder/configuring-fields-content-type',
          'Configuring fields for content types',
        ],
      ],
    },
    {
      collapsable: false,
      title: 'Users, Roles & Permissions',
      children: [
        [
          '/user-docs/latest/users-roles-permissions/introduction-to-users-roles-permissions',
          'Introduction to users, roles & permissions',
        ],
        [
          '/user-docs/latest/users-roles-permissions/configuring-administrator-roles',
          'Configuring administrator roles',
        ],
        [
          '/user-docs/latest/users-roles-permissions/managing-administrators',
          'Managing administrator accounts',
        ],
        [
          '/user-docs/latest/users-roles-permissions/configuring-end-users-roles',
          'Configuring end-users roles',
        ],
        [
          '/user-docs/latest/users-roles-permissions/managing-end-users',
          'Managing end-users accounts',
        ],
      ],
    },
    {
      collapsable: false,
      title: 'Plugins',
      children: [
        ['/user-docs/latest/plugins/introduction-to-plugins', 'Introduction to plugins'],
        [
          '/user-docs/latest/plugins/installing-plugins-via-marketplace',
          'Installing plugins via the Marketplace',
        ],
        ['/user-docs/latest/plugins/strapi-plugins', 'List of Strapi plugins'],
      ],
    },
    {
      collapsable: false,
      title: 'General settings',
      children: [
        ['/user-docs/latest/settings/managing-global-settings', 'Managing global settings'],
        [
          '/user-docs/latest/settings/configuring-users-permissions-plugin-settings',
          'Configuring Users & Permissions plugin settings',
        ],
      ],
    },
  ],
};

const checklinksIgnoredFiles = [
  '**/node_modules', // please never remove this one
  /**
   * Caution: Adding an individual file to this section
   * will prevent the _whole_ file from being scanned for broken links.
   *
   * Currently, there is no easy way to ignore a specific link inside a file.
   */

  /**
   * Files below give false positives
   */
  './developer-docs/latest/concepts/file-structure.md', // contains .md links that should not be treated as links
  './developer-docs/latest/guides/unit-testing.md', // line 190
  './developer-docs/latest/setup-deployment-guides/configurations.md', // line 940
  './developer-docs/latest/developer-resources/content-api/content-api.md', // line 810
  './developer-docs/latest/update-migration-guides/migration-guides/migration-guide-beta.20-to-3.0.0.md', // line 93
];

const plugins = [
  ['vuepress-plugin-element-tabs', {}],
  ['check-md', {
    ignore: checklinksIgnoredFiles,
  }],
  ['seo', {
    siteTitle: (_, $site) => $site.title,
    title: $page => $page.title,
  }],
<<<<<<< HEAD
  ['script', {},
    `(function(w,d,s,l,i){w[l]=w[l]||[];w[l].push({'gtm.start': new Date().getTime(),event:'gtm.js'});var f=d.getElementsByTagName(s)[0], j=d.createElement(s),dl=l!='dataLayer'?'&l='+l:'';j.async=true;j.src= 'https://www.googletagmanager.com/gtm.js?id='+i+dl;f.parentNode.insertBefore(j,f); })(window,document,'script','dataLayer','GTM-KN9JRWG');`,
  ],
=======
>>>>>>> 975155d6
  ['vuepress-plugin-code-copy', {
    color: '#ffffff',
    successText: 'Copied to clipboard!',
  }],
  ['@vuepress/back-to-top', {}],
  ['vuepress-plugin-container', {
    type: 'callout',
    defaultTitle: ''
  }],
  ['vuepress-plugin-container', {
    type: 'strapi',
    defaultTitle: '',
    before: info => `<div class="custom-block strapi"><p class="custom-block-title">🤓 ${info}</p>`,
    after: '</div>'
  }],
  ['vuepress-plugin-container', {
    type: 'tip',
    before: info => `<div class="custom-block tip"><p class="custom-block-title">💡 ${info}</p>`,
    after: '</div>'
  }],
  ['vuepress-plugin-container', {
    type: 'note',
    before: info => `<div class="custom-block note"><p class="custom-block-title">✏️ ${info}</p>`,
    after: '</div>'
  }],
  ['vuepress-plugin-container', {
    type: 'caution',
    before: info => `<div class="custom-block caution"><p class="custom-block-title">✋ ${info}</p>`,
    after: '</div>'
  }],
  ['vuepress-plugin-container', {
    type: 'warning',
<<<<<<< HEAD
    before: info => `<div class="custom-block warning"><p class="custom-block-title">⚠️  ${info}</p>`,
=======
    before: info => `<div class="custom-block warning"><p class="custom-block-title">️❗️ ${info}</p>`,
>>>>>>> 975155d6
    after: '</div>'
  }],
  ['vuepress-plugin-container', {
    type: 'prerequisites',
    defaultTitle: 'PREREQUISITES'
  }],
  ['vuepress-plugin-container', {
    type: 'api-call',
    defaultTitle: ''
  }],
  ['vuepress-plugin-container', {
    type: 'request',
    defaultTitle: 'Request'
  }],
  ['vuepress-plugin-container', {
    type: 'response',
    defaultTitle: 'Response'
  }]
];
<<<<<<< HEAD
=======

>>>>>>> 975155d6
const checkLegacy = () => {
  if (process.env.DEPLOY_ENV == 'legacy') {
    return '/documentation/';
  } else {
    return '/';
  }
};

module.exports = {
  title: '',
  port: 8080,
  description: 'The headless CMS developers love.',  
  base: checkLegacy(),
  plugins: plugins,
  head: [
    [
      'link',
      {
        rel: 'icon',
        href: 'https://strapi.io/assets/favicon-32x32.png',
      },
    ],
    [
      'meta',
      {
        property: 'og:title',
        content: 'Strapi Documentation',
      },
    ],
    [
      'meta',
      {
        property: 'og:type',
        content: 'article',
      },
    ],
    [
      'meta',
      {
        property: 'og:url',
        content: 'https://strapi.io/documentation/',
      },
    ],
    [
      'meta',
      {
        property: 'og:description',
        content: 'The headless CMS developers love.',
      },
    ],
    [
      'meta',
      {
        property: 'og:image',
        content: 'https://strapi.io/documentation/assets/meta.png',
      },
    ],
    [
      'meta',
      {
        property: 'og:article:author',
        content: 'strapi',
      },
    ],

    [
      'meta',
      {
        property: 'twitter:card',
        content: 'summary_large_image',
      },
    ],
    [
      'meta',
      {
        property: 'twitter:url',
        content: 'https://strapi.io/documentation/',
      },
    ],
    [
      'meta',
      {
        property: 'twitter:site',
        content: '@strapijs',
      },
    ],
    [
      'meta',
      {
        property: 'twitter:title',
        content: 'Strapi Documentation',
      },
    ],
    [
      'meta',
      {
        property: 'twitter:description',
        content: 'The headless CMS developers love.',
      },
    ],
    [
      'meta',
      {
        property: 'twitter:image',
        content: 'http://strapi.io/assets/images/strapi-website-preview.png',
      },
    ],
    [
      'script',
      {},
      `(function(w,d,s,l,i){w[l]=w[l]||[];w[l].push({'gtm.start': new Date().getTime(),event:'gtm.js'});var f=d.getElementsByTagName(s)[0], j=d.createElement(s),dl=l!='dataLayer'?'&l='+l:'';j.async=true;j.src= 'https://www.googletagmanager.com/gtm.js?id='+i+dl;f.parentNode.insertBefore(j,f); })(window,document,'script','dataLayer','GTM-KN9JRWG');`,
    ],
  ],
  themeConfig: {
    logo: '/assets/logo.png',
    nav: [
      {
        text: 'Resource Center',
        link: 'https://strapi.io/resource-center',
      },
      {
        text: 'Documentation',
        items: [
          {
            text: 'Developer Docs',
            items: [
              {
                text: 'Getting Started',
                link: '/developer-docs/latest/getting-started/introduction.html',
              },
              {
                text: 'Setup & Deployment',
                link: '/developer-docs/latest/setup-deployment-guides/installation.html',
              },
              {
                text: 'Development',
                link: '/developer-docs/latest/development/backend-customization.html',
              },
              {
                text: 'Update & Migration',
                link: '/developer-docs/latest/update-migration-guides/update-version.html',
              },
              {
                text: 'Developer Resources',
                link: '/developer-docs/latest/developer-resources/content-api/content-api.html',
              },
            ],
          },
          {
            text: 'User Guide',
            items: [
              {
                text: 'Getting Started',
                link: '/user-docs/latest/getting-started/introduction.html',
              },
              {
                text: 'Content Manager',
                link: '/user-docs/latest/content-manager/introduction-to-content-manager.html',
              },
              {
                text: 'Content-Types Builder',
                link: '/user-docs/latest/content-types-builder/introduction-to-content-types-builder.html',
              },
              {
                text: 'Users, Roles, and Permissions',
                link: '/user-docs/latest/users-roles-permissions/introduction-to-users-roles-permissions.html',
              },
              {
                text: 'Plugins',
                link: '/user-docs/latest/plugins/introduction-to-plugins.html',
              },
              {
                text: 'General Settings',
                link: '/user-docs/latest/settings/managing-global-settings.html',
              },
            ],
          },
        ],
      },
      {
        text: 'Ecosystem',
        items: [
          {
            text: 'Strapi',
            items: [
              {
                text: 'Website',
                link: 'https://strapi.io',
              },
              {
                text: 'Blog',
                link: 'https://strapi.io/blog',
              },
              {
                text: 'StrapiConf 2021',
                link: 'https://www.strapi.io/strapi-conf-2021',
              },
            ],
          },
          {
            text: 'Community',
            items: [
              {
                text: 'Forum',
                link: 'https://forum.strapi.io',
              },
              {
                text: 'Discord',
                link: 'https://discord.strapi.io',
              },
              {
                text: 'Awesome-Strapi',
                link: 'https://github.com/strapi/awesome-strapi',
              },
            ],
          },
          {
            text: 'Resources',
            items: [
              {
                text: 'Tutorials',
                link: 'https://strapi.io/tutorials',
              },
              {
                text: 'Academy',
                link: 'https://academy.strapi.io/',
              },
            ],
          },
        ],
      },
      {
        text: "We're hiring!",
        link: 'https://strapi.io/careers#open-positions',
      },
    ],
    repo: 'strapi/documentation',
    docsDir: 'docs',
    docsBranch: 'main',
    algolia: {
      apiKey: 'a93451de224096fb34471c8b8b049de7',
      indexName: 'strapi',
    },
    editLinks: true,
    editLinkText: 'Improve this page',
    serviceWorker: true,
    sidebarDepth: 1,
    smoothScroll: false,
    sidebar: {
      '/developer-docs/latest/': sidebar.developer,
      '/user-docs/latest/': sidebar.user,
    },
  },
  markdown: {
    extendMarkdown: md => {
      // use more markdown-it plugins!
      md.use(require('markdown-it-include'))
    }
  }
};<|MERGE_RESOLUTION|>--- conflicted
+++ resolved
@@ -387,12 +387,6 @@
     siteTitle: (_, $site) => $site.title,
     title: $page => $page.title,
   }],
-<<<<<<< HEAD
-  ['script', {},
-    `(function(w,d,s,l,i){w[l]=w[l]||[];w[l].push({'gtm.start': new Date().getTime(),event:'gtm.js'});var f=d.getElementsByTagName(s)[0], j=d.createElement(s),dl=l!='dataLayer'?'&l='+l:'';j.async=true;j.src= 'https://www.googletagmanager.com/gtm.js?id='+i+dl;f.parentNode.insertBefore(j,f); })(window,document,'script','dataLayer','GTM-KN9JRWG');`,
-  ],
-=======
->>>>>>> 975155d6
   ['vuepress-plugin-code-copy', {
     color: '#ffffff',
     successText: 'Copied to clipboard!',
@@ -425,11 +419,7 @@
   }],
   ['vuepress-plugin-container', {
     type: 'warning',
-<<<<<<< HEAD
-    before: info => `<div class="custom-block warning"><p class="custom-block-title">⚠️  ${info}</p>`,
-=======
     before: info => `<div class="custom-block warning"><p class="custom-block-title">️❗️ ${info}</p>`,
->>>>>>> 975155d6
     after: '</div>'
   }],
   ['vuepress-plugin-container', {
@@ -449,10 +439,7 @@
     defaultTitle: 'Response'
   }]
 ];
-<<<<<<< HEAD
-=======
 
->>>>>>> 975155d6
 const checkLegacy = () => {
   if (process.env.DEPLOY_ENV == 'legacy') {
     return '/documentation/';
