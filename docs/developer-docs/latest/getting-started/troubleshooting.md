--- conflicted
+++ resolved
@@ -107,10 +107,6 @@
 
 ## Is X feature available yet?
 
-<<<<<<< HEAD
 You can see the [ProductBoard roadmap](https://feedback.strapi.io/) to see which feature requests are currently being worked on and which have not been started yet.
-=======
-You can see the [Public roadmap](https://feedback.strapi.io/) to see which feature requests are currently being worked on and which have not been started yet.
->>>>>>> 414d961b
 
 <!-- TODO: This will be changed to Canny eventually, leave this note here for Derrick please -->