---
title: Quick Start Guide - Strapi Developer Documentation
description: Get ready to get Strapi, your favorite open-source headless cms up and running in less than 3 minutes.
sidebarDepth: 0
next: ./troubleshooting
---

# Quick Start Guide

<style lang="scss" scoped>

  /*
    Some custom CSS tailored for this Quick Start Guide,
    so that the text can "breathe" a bit more.
  */  
  h2:not(:first-child) {
    padding-top: 2em;
  }

  h3, h4 {
    padding-top: 1.5em
  }

  h4 {
    font-size: 115%;
  }

  ul li, ol li {
    padding-bottom: .5em;
  }

  ol li {
    margin-left: 1em;
    padding-left: .3em;
  }

</style>

<!-- We use the vuepress-plugin-tabs plugin but customize tabs. -->
<!-- Not sure why I doesn't work if CSS is scoped 🤷  -->
<style lang="scss">
  /* I know some selectors are ugly, but I needed to target the proper nav and not conflict with the other "card"-style tabs embedded */
  
  .el-tabs--card > .el-tabs__header > .el-tabs__nav-wrap > .el-tabs__nav-scroll > .el-tabs__nav,
  .el-tabs--card > .el-tabs__header  {
    border: none !important;
  }

  .el-tabs--card > .el-tabs__header {
    padding-top: 3em;
  }

  .el-tabs--card > .el-tabs__header > .el-tabs__nav-wrap > .el-tabs__nav-scroll > .el-tabs__nav {
    width: 100%;
    height: 62px;
  }

  .el-tabs--card > .el-tabs__header > .el-tabs__nav-wrap > .el-tabs__nav-scroll > .el-tabs__nav > .el-tabs__item {
    height: 60px;
    text-align: center;
    line-height: 60px;
    font-size: 110%;
    width: 50%;
    border-radius: 0 8px 8px 0 !important;
    border: solid 1px #bbbbba !important;
  }

  .el-tabs--card > .el-tabs__header > .el-tabs__nav-wrap > .el-tabs__nav-scroll > .el-tabs__nav > .el-tabs__item:first-child {
    border-radius: 8px 0 0 8px !important;
    border-right: none !important;
  }

  .el-tabs--card > .el-tabs__header > .el-tabs__nav-wrap > .el-tabs__nav-scroll > .el-tabs__nav > .el-tabs__item:not(.is-active) {
    background-color: #f8f8f8;
    color: #787878;
  }

  .image--50 {
    width: 50%;
  }
  .image--right {
    float: right;
  }
</style>

Strapi offers a lot of flexibility. Whether you want to go fast and quickly see the final result, or would rather dive deeper into the product, we got you covered.

::: prerequisites
Make sure [Node.js and npm are properly installed](/developer-docs/latest/setup-deployment-guides/installation/cli.md#preparing-the-installation) on your machine. It is also possible to use Yarn instead of npm (see [install the Yarn package](https://yarnpkg.com/en/)).
:::

👇 Let's get started! Using the big buttons below, please choose between:

* the **Hands-on** path for a DIY approach to run your project
* or the **Starters** path for the quickest way to spin up a fullstack application powered by a Strapi back end.

:::::: tabs type:card
<!-- we need 5 colons or it will conflict with the callouts markup -->

::::: tab Hands-on

## 🚀  Part A: Create a new project with Strapi

### Step 1: Run the installation script

Run the following command in a terminal:

<code-group>

<code-block title="NPM">
```bash
<<<<<<< HEAD
npx create-strapi-starter my-project gatsby-blog
=======
npx create-strapi-app my-project --quickstart
>>>>>>> 975155d6
```
</code-block>

<code-block title="YARN">
```bash
<<<<<<< HEAD
yarn create strapi-starter my-project gatsby-blog
=======
yarn create strapi-app my-project --quickstart
>>>>>>> 975155d6
```
</code-block>

</code-group>

### Step 2: Register the first administrator user

Once the installation is complete, your browser automatically opens a new tab.

By completing the form, you create your own account. Once done, you become the first administator user of this Strapi application. Welcome aboard, commander!

You now have access to the [admin panel](http://localhost:1337/admin):

![admin panel screenshot glimpse](../assets/quick-start-guide//qsg-handson-part1-01-admin_panel.png)

::: callout 🥳 CONGRATULATIONS!
You have just created a new Strapi project! You can start playing with Strapi and discover the product by yourself using our [User Guide](/user-docs/latest/getting-started/introduction.md), or proceed to part B below.
:::

## 🛠 Part B: Build your content

The installation script has just created an empty project. We will now guide you through creating a restaurants directory, inspired by our [FoodAdvisor](https://github.com/strapi/foodadvisor) example application.

In short, we will create a data structure for your content, then add some entries and publish them, so that the API for your content can be consumed.

The admin panel of Strapi runs at [http://localhost:1337/admin](http://localhost:1337/admin). This is where you will spend most of your time creating and updating content.

:::tip TIP
If the server is not already running, in your terminal, `cd` into the `my-project` folder and run `npm run develop` (or `yarn develop`) to launch it.
:::

### Step 1: Create collection types with the Content-Types Builder

The Content-Types Builder plugin helps you create your data structure. When creating an empty project with Strapi, this is where to get the party started!

#### Create a "Restaurant" collection type

Your restaurants directory will eventually include many restaurants, so we need to create a "Restaurant" collection type. Then we can describe the fields to display when adding a new restaurant entry:

1. Go to [Plugins > Content-Types Builder](http://localhost:1337/admin/plugins/content-type-builder) in the main navigation.
2. Click on **Create new collection type**.
3. Type `restaurant` for the _Display name_, and click **Continue**.  
4. Click the Text field.
5. Type `name` in the _Name_ field.
6. Switch to the _Advanced Settings_ tab, and check the **Required field** and the **Unique field** settings.
7. Click on **Add another Field**.
8. Choose the Rich Text field.
9. Type `description` under the _Name_ field, then click **Finish**.
10. Finally, click **Save** and wait for Strapi to restart.

![GIF: Create Restaurant collection type in Content-Types Builder](../assets/quick-start-guide/qsg-handson-restaurant.gif)

Once Strapi has restarted, "Restaurants" is listed under Collection Types in the main navigation. Wow, you have just created your very first content type! It was so cool — let's create another one right now, just for pleasure.

#### Create a "Category" collection type

It would help getting a bit more organized if our restaurants directory had some categories. Let's create a "Category" collection type:

1. Go to [Plugins > Content-Types Builder](http://localhost:1337/admin/plugins/content-type-builder) in the main navigation.
2. Click on **Create new collection type**.
3. Type `category` for the _Display name_, and click **Continue**.
4. Click the Text field.
5. Type `name` in the _Name_ field.
6. Switch to the _Advanced Settings_ tab, and check the **Required field** and the **Unique field** settings.
7. Click on **Add another Field**.
8. Choose the Relation field.
9. On the right side, click the _Category_ relational fields box and select "Restaurant".
10. In the center, select the icon that represents "many-to-many" ![icon many-to-many](../assets/quick-start-guide/icon_manytomany.png). The text should read `Categories has and belongs to many Restaurants`.

![](../assets/quick-start-guide/qsg-handson-part2-02-collection_ct.png)

9. Finally, click **Finish**, then the **Save** button, and wait for Strapi to restart.

### Step 2: Use the collection types to create new entries

Now that we have created a basic data structure with 2 collection types, "Restaurant" and "Category", let's use them to actually add content by creating new entries.
#### Create an entry for the "Restaurant" collection type

1. Go to [Collection types > Restaurants](http://localhost:1337/admin/plugins/content-manager/collectionType/application::restaurant.restaurant) in the main navigation.
2. Click on **Add New Restaurants**.
3. Type the name of your favorite local restaurant in the _Name_ field. Let's say it's `Biscotte Restaurant`.
4. In the _Description_ field, write a few words about it. If you're lacking some inspiration, you can use `Welcome to Biscotte restaurant! Restaurant Biscotte offers a cuisine based on fresh, quality products, often local, organic when possible, and always produced by passionate producers.`
5. Click **Save**.  

![Screenshot: Biscotte Restaurant in Content Manager](../assets/quick-start-guide/qsg-handson-part2-03-restaurant.png)

The restaurant is now listed in the [Collection types > Restaurants](http://localhost:1337/admin/plugins/content-manager/collectionType/application::restaurant.restaurant) view.

#### Add Categories

Let's go to [Collection types > Categories](http://localhost:1337/admin/plugins/content-manager/collectionType/application::category.category) and create 2 categories:

1. Click on **Add New Categories**.
2. Type `French Food` in the _Name_ field.
4. Click **Save**.
5. Go back to _Collection types > Categories_, then click again on **Add New Categories**.  
6. Type `Brunch` in the _Name_ field, then click **Save**.

![GIF: Add Categories](../assets/quick-start-guide/qsg-handson-categories.gif)

The "French Food" and "Brunch" categories are now listed in the [Collection types > Categories](http://localhost:1337/admin/plugins/content-manager/collectionType/application::category.category) view.

#### Add a Category to a Restaurant

Go to [Collection types > Restaurants](http://localhost:1337/admin/plugins/content-manager/collectionType/application::restaurant.restaurant) in the main navigation, and click on "Biscotte Restaurant".

In the right sidebar, in the **Categories** drop-down list, select "Brunch".  Click **Save**.

### Step 3: Set Roles & Permissions

We have just added a restaurant and 2 categories. We now have enough content to consume (pun intended). But first, we need to make sure that the content is publicly accessible through the API:

1. Click on _General > Settings_ at the bottom of the main navigation.
2. Under _Users & Permissions Plugin_, choose [Roles](http://localhost:1337/admin/settings/users-permissions/roles).
3. Click the **Public** role.
4. Scroll down under _Permissions_.
5. In the _Application_ tab, find _Restaurant_.
6. Click the checkboxes next to **find** and **findone**.
7. Repeat with _Category_: click the checkboxes next to **find** and **findone**.
8. Finally, click **Save**.

![Screenshot: Public Role in Users & Permissions plugin](../assets/quick-start-guide/qsg-handson-part2-04-roles.png)

### Step 4: Publish the content

By default, any content you create is saved as a draft. Let's publish our categories and restaurant.

First, navigate to [Collection types > Categories](http://localhost:1337/admin/plugins/content-manager/collectionType/application::category.category). From there:

1. Click the "Brunch" entry.
2. On the next screen, click **Publish**.
3. In the _Please confirm_ window, click **Yes, publish**.  

Then, go back to the Categories list and repeat for the "French food" category.

Finally, to publish your favorite restaurant, go to [Collection types > Restaurants](http://localhost:1337/admin/plugins/content-manager/collectionType/application::restaurant.restaurant), click the restaurant entry, and **Publish** it.

![GIF: Publish content](../assets/quick-start-guide/qsg-handson-publish.gif)
### Step 5: Use the API

OK dear gourmet, we have just finished creating our content and making it accessible through the API. You can give yourself a pat on the back — but you have yet to see the final result of your hard work.

There you are: the list of restaurants is accessible at [http://localhost:1337/restaurants](http://localhost:1337/restaurants).

Try it now! The result should be similar to the example response below 👇.

::: details Click me to view an example of API response

```json
[
  {
    "id":1,
    "name":"Biscotte Restaurant",
    "description":"Welcome to Biscotte restaurant! Restaurant Biscotte offers a cuisine based on fresh, quality products, often local, organic when possible, and always produced by passionate producers.",
    "published_at":"2021-05-27T15:46:43.097Z",
    "created_at":"2021-05-27T15:40:01.290Z",
    "updated_at":"2021-05-27T15:46:43.110Z",
    "categories":[
      {
        "id":1,
        "name":"French Food",
        "published_at":"2021-05-27T15:46:14.704Z",
        "created_at":"2021-05-27T15:41:59.725Z",
        "updated_at":"2021-05-27T15:46:14.725Z"
      },
      {
        "id":2,
        "name":"Brunch",
        "published_at":"2021-05-27T15:46:02.015Z",
        "created_at":"2021-05-27T15:42:29.201Z",
        "updated_at":"2021-05-27T15:46:02.035Z"
      }
    ]
  }
]
```

:::

::: callout 🥳 CONGRATULATIONS!  
Now your content is created, published, and you have permissions to request it through the API.
Keep on creating amazing content!
:::

## ⏩  What to do next?

### Consume your API

You can learn how to consume your API with your favorite frameworks, front-end or back-end programming languages by choosing one in the list below.

<IntegrationLinksAlt></IntegrationLinksAlt>

### Deploy your project

The next step is to deploy both your Strapi back end and the front end on the platforms of your choice.

👉 You can deploy the Strapi back end on various services: Amazon AWS, Microsoft Azure, DigitalOcean, Google App Engine, Heroku, and many more (see our [Deployment guides](/developer-docs/latest/setup-deployment-guides/deployment.md)).

:::::

::::: tab Starters

## 🚀 Part A: Create a new project with Strapi starters

Strapi [starters](https://strapi.io/starters) are the fastest way to kickstart your project. They cover many use cases (blog, e-commerce solution, corporate website, portfolio) and integrate with various technologies (Gatsby, Gridsome, Next, Nuxt).

This quick start guide has been specifically tailored to use the [Gatsby blog starter](https://strapi.io/starters/strapi-starter-gatsby-blog). We highly recommend you to follow along with this starter. Once you get a better understanding of Strapi, you will be able to play with other starters on your own.

### Step 1: Run the installation script

To create a [Gatsby](https://www.gatsbyjs.com/) blog using Strapi, run the following command in a terminal:

:::: tabs card
::: tab npm
```bash
  npx create-strapi-starter my-project gatsby-blog
```
:::
::: tab yarn
```bash
  yarn create strapi-starter my-project gatsby-blog
```
::::

During the installation, when terminal asks `Choose your installation type`: select the default `Quickstart (recommended)` option by pressing Enter. The installation then resumes — just let the magic happen!

### Step 2: Register & have a look at your blog

Once the installation is complete, your browser automatically opens 2 tabs:

* The first tab ([http://localhost:1337/admin/auth/register-admin](http://localhost:1337/admin/auth/register-admin)) is the admin panel, it's for the back end of your application.
* The second tab ([http://localhost:8000](http://localhost:8000)) is for the front end of your application, and you can already see the Gatsby blog in action.

<img src="../assets/quick-start-guide/qsg-starters-part1-01-register.png" alt="" class="image--50" />
<img src="../assets/quick-start-guide/qsg-starters-part1-01-gatsby_fe.png" alt="" class="image--50 image--right" />

By completing the form in the first tab, you create your own account. Once done, you become the first administator user of this Strapi application. Welcome aboard, commander!

:::callout CONGRATULATIONS! 🥳 
Your blog is ready! You can start playing with Strapi and discover the product by yourself using our [User Guide](/user-docs/latest/getting-started/introduction.md), or proceed to part B below.

Writing a blog is not your cup of tea? You can leave this guide and play with other [Starters](https://strapi.io/starters) on your own.
:::

## 🎨 Part B: Play with your content

Strapi [starters](https://strapi.io/starters) build a full stack application and a data structure for you, so you can start playing with your content faster.

We are about to contribute to the blog we have just created. Let's play with your application, by adding yourself as a writer and creating your own article, updating the homepage, and restarting the servers to look at the final result.

:::tip
If the Strapi server is not already running, in your terminal, `cd` into the `my-project` folder and run `npm run develop` (or `yarn develop`) to launch it.
:::

### Step 1: Add yourself as a writer

You have several ideas for great articles in mind. But first, the world needs to know who you are!

Click on [Collection types > Writers](http://localhost:1337/admin/plugins/content-manager/collectionType/application::writer.writer?page=1&pageSize=10&_sort=name:ASC) in the main navigation, and click the **Add New Writers** button.

![Screenshot: Create a new writer in admin panel](../assets/quick-start-guide/qsg-starters-part2-01-writer.png)

1. Add your _Name_ and _Email_ in the corresponding fields.
2. Add your favorite selfie in the _Picture_ field. You can either drag and drop an image or click the field and upload a file. Saying 'Cheese!' during the process is optional. 😄
3. Click **Save**.

### Step 2: Write & publish your first article

To write an article, we need to add a new entry to the "Articles" collection type and fill in a few fields.

![Animated GIF to create an article](../assets/quick-start-guide/qsg-starters-part2-03-write_publish_article.gif)

Click on [Collection types > Articles](http://localhost:1337/admin/plugins/content-manager/collectionType/application::article.article?page=1&pageSize=10&_sort=title:ASC) in the main navigation, and click the **Add New Articles** button.

#### Give your article a title, a description, and add some content

1. Type `Hello World!` in the _Title_ field.
2. Type `My very first article with Strapi` in the _Description_ field.
3. Write a few lines in the _Content_ field. If you're lacking some inspiration, just type `This is my first blog article with Strapi and using it feels like a breeze!`.
4. Scroll down and add a picture in the _Image_ field.

#### Choose an author and a category for your article

In the sidebar on the right, choose your name in the _Author_ drop-down list. You have just signed your first article with Strapi. Take a few seconds to contemplate this historic moment!

While there, you might also want to choose a _Category_ for your article from the list.

#### Turn your draft into a publication

By default, your new article would be saved as a draft. Let's not be too shy and publish it right away.

To publish an article, click the **Publish** button at the top of the window.

You have just created and published your first article, "Hello World!". You can find it in the [Collection types > Articles](http://localhost:1337/admin/plugins/content-manager/collectionType/application::article.article?page=1&pageSize=10&_sort=id:DESC) view.

### Step 3: Update the `Homepage` single type

It's time to make this blog a bit more yours.

Click on [Single Types > Homepage](http://localhost:1337/admin/plugins/content-manager/singleType/application::homepage.homepage) in the main navigation. Let's edit this homepage:

1. Replace the image in the _ShareImage_ field.
2. At the bottom of the page, update the _Title_ to `My Wonderful Strapi Blog` in the _Hero_ field group.
3. Click **Save**.

### Step 4: Restart the servers to reflect latest changes

Gatsby is a static-site generator. It means that you need to restart the servers for changes to appear on the front end:

1. In your terminal, press `Ctrl-C` to stop the servers.
2. Make sure you are in the `my-project` folder. If not, type `cd my-project` and press Enter.
3. Restart the servers by typing `npm run develop` (or `yarn develop`) and press Enter.

After a few moments, you should see your blog with its updated title running at [http://localhost:8000](http://localhost:8000). The "Hello World!" article you have just created is also visible at the bottom of the page.

![GIF: Updated Gatsby blog front end](../assets/quick-start-guide/qsg-starters-part2-04-restart_servers.gif)

:::callout CONGRATULATIONS! 🥳
Now you know how to use Strapi to create and update your blog. Keep on creating amazing content!
:::

## ⏩  What to do next?

The beauty of using Strapi [starters](https://strapi.io/starters) is that the Strapi back end comes with a front end ready out-of-the-box. Now you probably want to show your shiny new website to the world! The next step is then to deploy both the Strapi back end and the front end on the platforms of your choice:

👉 You can deploy the Strapi back end on various services: Amazon AWS, Microsoft Azure, DigitalOcean, Google App Engine, Heroku, and many more (see our [Deployment guides](/developer-docs/latest/setup-deployment-guides/deployment.md)).

👉 Deploying the front end mostly depends on the technology it's based on. The easiest way to deploy your Gatsby blog front end is probably to [deploy on Gatsby Cloud](https://support.gatsbyjs.com/hc/en-us/articles/360052324714-Connecting-to-Strapi).

:::strapi  To go further with starters

* Read more about the [starters CLI](https://strapi.io/blog/announcing-the-strapi-starter-cli) on our blog.
* Start another project! We have lots of other [Starters](https://strapi.io/starters) you can use to kickstart your blog, e-commerce, corporate website, or portfolio project.

:::::

::::::<|MERGE_RESOLUTION|>--- conflicted
+++ resolved
@@ -109,21 +109,13 @@
 
 <code-block title="NPM">
 ```bash
-<<<<<<< HEAD
-npx create-strapi-starter my-project gatsby-blog
-=======
 npx create-strapi-app my-project --quickstart
->>>>>>> 975155d6
 ```
 </code-block>
 
 <code-block title="YARN">
 ```bash
-<<<<<<< HEAD
-yarn create strapi-starter my-project gatsby-blog
-=======
 yarn create strapi-app my-project --quickstart
->>>>>>> 975155d6
 ```
 </code-block>
 
