--- conflicted
+++ resolved
@@ -52,11 +52,7 @@
 <code-block title="TYPESCRIPT">
 
 ```js
-<<<<<<< HEAD
 // path: ./config/plugins.ts
-=======
-// path: ./config/plugins.js
->>>>>>> 3d98f7a3
 
 export default ({ env }) => ({
   upload: {
@@ -166,11 +162,7 @@
 <code-block title="TYPESCRIPT">
 
 ```js
-<<<<<<< HEAD
 // path: ./config/plugins.ts
-=======
-// path: ./config/plugins.js
->>>>>>> 3d98f7a3
 
 export default {
   // ...
