---
title: GraphQL - Strapi Developer Docs
description: Use a GraphQL endpoint in your Strapi project to fetch and mutate your content.
sidebarDepth: 3
canonicalUrl: https://docs.strapi.io/developer-docs/latest/plugins/graphql.html
---

# GraphQL

By default Strapi create [REST endpoints](/developer-docs/latest/developer-resources/database-apis-reference/rest-api.md#endpoints) for each of your content-types. With the GraphQL plugin, you will be able to add a GraphQL endpoint to fetch and mutate your content.

:::strapi Looking for the GraphQL API documentation?
The [GraphQL API reference](/developer-docs/latest/developer-resources/database-apis-reference/graphql-api.md) describes queries, mutations and parameters you can use to interact with your API using Strapi's GraphQL plugin.
:::

## Usage

To get started with GraphQL in your application, please install the plugin first. To do that, open your terminal and run the following command:

<code-group>

<code-block title="NPM">
```sh
npm run strapi install graphql
```
</code-block>

<code-block title="YARN">
```sh
yarn strapi install graphql
```
</code-block>

</code-group>

Then, start your app and open your browser at [http://localhost:1337/graphql](http://localhost:1337/graphql). You should now be able to access the **GraphQL Playground** that will help you to write your GraphQL queries and mutations.

:::note
The GraphQL Playground is enabled by default for both the development and staging environments, but disabled in production environments. Set the `playgroundAlways` configuration option to `true` to also enable the GraphQL Playground in production environments (see [plugins configuration documentation](/developer-docs/latest/setup-deployment-guides/configurations/optional/plugins.md#graphql-configuration)).
:::

## Configuration

Plugins configuration are defined in the `config/plugins.js` file. This configuration file can include a `graphql.config` object to define specific configurations for the GraphQL plugin (see [plugins configuration documentation](/developer-docs/latest/setup-deployment-guides/configurations/optional/plugins.md#graphql-configuration)).

[Apollo Server](https://www.apollographql.com/docs/apollo-server/api/apollo-server/#apolloserver) options can be set with the `graphql.config.apolloServer` [configuration object](/developer-docs/latest/setup-deployment-guides/configurations/optional/plugins.md#graphql-configuration). Apollo Server options can be used for instance to enable the [tracing feature](https://www.apollographql.com/docs/federation/metrics/), which is supported by the GraphQL playground to track the response time of each part of your query. 

::: caution
The maximum number of items returned by the response is limited to 100 by default. This value can be changed using the `amountLimit` configuration option, but should only be changed after careful consideration: a large query can cause a DDoS (Distributed Denial of Service) and may cause abnormal load on your Strapi server, as well as your database server.
:::
<<<<<<< HEAD

<code-group>

<code-block title="JAVASCRIPT">

```js
// path: ./config/plugins.js

module.exports = {
  //
  graphql: {
    config: {
      endpoint: '/graphql',
      shadowCRUD: true,
      playgroundAlways: false,
      depthLimit: 7,
      amountLimit: 100,
      apolloServer: {
        tracing: false,
      },
    },
  },
};
```

</code-block>

<code-block title="TYPESCRIPT">

```js
// path: ./config/plugins.ts

export default {
  //
  graphql: {
    config: {
      endpoint: '/graphql',
      shadowCRUD: true,
      playgroundAlways: false,
      depthLimit: 7,
      amountLimit: 100,
      apolloServer: {
        tracing: false,
      },
    },
  },
};
```

</code-block>

</code-group>

=======
>>>>>>> 414d961b
## Shadow CRUD

To simplify and automate the build of the GraphQL schema, we introduced the Shadow CRUD feature. It automatically generates the type definitions, queries, mutations and resolvers based on your models.

**Example:**

If you've generated an API called `Restaurant` using [the interactive `strapi generate` CLI](/developer-docs/latest/developer-resources/cli/CLI.md#strapi-generate) or the administration panel, your model looks like this:

```json
// path: ./src/api/[api-name]/content-types/restaurant/schema.json

{
  "kind": "collectionType",
  "collectionName": "documents",
  "info": {
    "singularName": "document",
    "pluralName": "documents",
    "displayName": "document",
    "name": "document"
  },
  "options": {
    "draftAndPublish": true
  },
  "pluginOptions": {},
  "attributes": {
    "name": {
      "type": "string"
    },
    "description": {
      "type": "richtext"
    },
    "locked": {
      "type": "boolean"
    }
  }
}
```

::: details Generated GraphQL type and queries

```graphql
# Document's Type definition
input DocumentFiltersInput {
  name: StringFilterInput
  description: StringFilterInput
  locked: BooleanFilterInput
  createdAt: DateTimeFilterInput
  updatedAt: DateTimeFilterInput
  publishedAt: DateTimeFilterInput
  and: [DocumentFiltersInput]
  or: [DocumentFiltersInput]
  not: DocumentFiltersInput
}

input DocumentInput {
  name: String
  description: String
  locked: Boolean
  createdAt: DateTime
  updatedAt: DateTime
  publishedAt: DateTime
}

type Document {
  name: String
  description: String
  locked: Boolean
  createdAt: DateTime
  updatedAt: DateTime
  publishedAt: DateTime
}

type DocumentEntity {
  id: ID
  attributes: Document
}

type DocumentEntityResponse {
  data: DocumentEntity
}

type DocumentEntityResponseCollection {
  data: [DocumentEntity!]!
  meta: ResponseCollectionMeta!
}

type DocumentRelationResponseCollection {
  data: [DocumentEntity!]!
}

# Queries to retrieve one or multiple restaurants.
type Query  {
  document(id: ID): DocumentEntityResponse
  documents(
    filters: DocumentFiltersInput
    pagination: PaginationArg = {}
    sort: [String] = []
    publicationState: PublicationState = LIVE
):DocumentEntityResponseCollection
}

# Mutations to create, update or delete a restaurant.
type Mutation {
  createDocument(data: DocumentInput!): DocumentEntityResponse
  updateDocument(id: ID!, data: DocumentInput!): DocumentEntityResponse
  deleteDocument(id: ID!): DocumentEntityResponse
}
```

:::

## Customization

Strapi provides a programmatic API to customize GraphQL, which allows:

* disabling some operations for the [Shadow CRUD](#shadow-crud)
* [using getters](#using-getters) to return information about allowed operations
* registering and using an `extension` object to [extend the existing schema](#extending-the-schema) (e.g. extend types or define custom resolvers, policies and middlewares)

::: details Example of GraphQL customizations

<code-group>

<code-block title="JAVASCRIPT">

```js
// path: ./src/index.js

module.exports = {
  /**
   * An asynchronous register function that runs before
   * your application is initialized.
   *
   * This gives you an opportunity to extend code.
   */
  register({ strapi }) {
    const extensionService = strapi.plugin('graphql').service('extension');
    
    extensionService.shadowCRUD('api::restaurant.restaurant').disable();
    extensionService.shadowCRUD('api::category.category').disableQueries();
    extensionService.shadowCRUD('api::address.address').disableMutations();
    extensionService.shadowCRUD('api::document.document').field('locked').disable();
    extensionService.shadowCRUD('api::like.like').disableActions(['create', 'update', 'delete']);
    
    const extension = ({ nexus }) => ({
      // Nexus
      types: [
        nexus.objectType({
          name: 'Book',
          definition(t) {
            t.string('title');
          },
        }),
      ],
      plugins: [
        nexus.plugin({
          name: 'MyPlugin',
          onAfterBuild(schema) {
            console.log(schema);
          },
        }),
      ],
      // GraphQL SDL
      typeDefs: `
          type Article {
              name: String
          }
      `,
      resolvers: {
        Query: {
          address: {
            resolve() {
              return { value: { city: 'Montpellier' } };
            },
          },
        },
      },
      resolversConfig: {
        'Query.address': {
          auth: false,
        },
      },
    });
    extensionService.use(extension);
  },
};
```

</code-block>

<code-block title="TYPESCRIPT">

```js
// path: ./src/index.ts

export default {
  /**
   * An asynchronous register function that runs before
   * your application is initialized.
   *
   * This gives you an opportunity to extend code.
   */
  register({ strapi }) {
    const extensionService = strapi.plugin('graphql').service('extension');
    
    extensionService.shadowCRUD('api::restaurant.restaurant').disable();
    extensionService.shadowCRUD('api::category.category').disableQueries();
    extensionService.shadowCRUD('api::address.address').disableMutations();
    extensionService.shadowCRUD('api::document.document').field('locked').disable();
    extensionService.shadowCRUD('api::like.like').disableActions(['create', 'update', 'delete']);
    
    const extension = ({ nexus }) => ({
      // Nexus
      types: [
        nexus.objectType({
          name: 'Book',
          definition(t) {
            t.string('title');
          },
        }),
      ],
      plugins: [
        nexus.plugin({
          name: 'MyPlugin',
          onAfterBuild(schema) {
            console.log(schema);
          },
        }),
      ],
      // GraphQL SDL
      typeDefs: `
          type Article {
              name: String
          }
      `,
      resolvers: {
        Query: {
          address: {
            resolve() {
              return { value: { city: 'Montpellier' } };
            },
          },
        },
      },
      resolversConfig: {
        'Query.address': {
          auth: false,
        },
      },
    });
    extensionService.use(extension);
  },
};
```

</code-block>

</code-group>

:::

### Disabling operations in the Shadow CRUD

The `extension` [service](/developer-docs/latest/development/backend-customization/services.md) provided with the GraphQL plugin exposes functions that can be used to disable operations on Content-Types:

| Content-type function | Description                                    | Argument type    | Possible argument values |
| --------------------  | ---------------------------------------------- | ---------------- | ---------------------------------------------------------------------------------------------------------- |
| `disable()`           | Fully disable the Content-Type                 | -                | -                                                                                                          |
| `disableQueries()`    | Only disable queries for the Content-Type      | -                | -                                                                                                          |
| `disableMutations()`  | Only disable mutations for the Content-Type    | -                | -                                                                                                          |
| `disableAction()`     | Disable a specific action for the Content-Type | String           | One value from the list:<ul><li>`create`</li><li>`find`</li><li>`findOne`</li><li>`update`</li><li>`delete`</li></ul>   |
| `disableActions()`    | Disable specific actions for the Content-Type  | Array of Strings | Multiple values from the list: <ul><li>`create`</li><li>`find`</li><li>`findOne`</li><li>`update`</li><li>`delete`</li></ul>  |

Actions can also be disabled at the field level, with the following functions:

| Field function     | Description                      |
| ------------------ | -------------------------------- |
| `disable()`        | Fully disable the field          |
| `disableOutput()`  | Disable the output on a field    |
| `disableInput()`   | Disable the input on a field     |
| `disableFilters()` | Disable filters input on a field |

**Examples:**

```js
// Disable the 'find' operation on the 'restaurant' content-type in the 'restaurant' API
strapi
  .plugin('graphql')
  .service('extension')
  .shadowCRUD('api::restaurant.restaurant')
  .disableAction('find')

// Disable the 'name' field on the 'document' content-type in the 'document' API
strapi
  .plugin('graphql')
  .service('extension')
  .shadowCRUD('api::document.document')
  .field('name')
  .disable()
```

### Using getters

The following getters can be used to retrieve information about operations allowed on content-types:

| Content-type getter        | Description                                                       | Argument type | Possible argument values                                                                                              |
| -------------------------- | ----------------------------------------------------------------- | ------------- | --------------------------------------------------------------------------------------------------------------------- |
| `isEnabled()`              | Returns whether a content-type is enabled                         | -             | -                                                                                                                     |
| `isDisabled()`             | Returns whether a content-type is disabled                        | -             | -                                                                                                                     |
| `areQueriesEnabled()`      | Returns whether queries are enabled on a content-type             | -             | -                                                                                                                     |
| `areQueriesDisabled()`     | Returns whether queries are disabled on a content-type            | -             | -                                                                                                                     |
| `areMutationsEnabled()`    | Returns whether mutations are enabled on a content-type           | -             | -                                                                                                                     |
| `areMutationsDisabled()`   | Returns whether mutations are disabled on a content-type          | -             | -                                                                                                                     |
| `isActionEnabled(action)`  | Returns whether the passed `action` is enabled on a content-type  | String        | One value from the list:<ul><li>`create`</li><li>`find`</li><li>`findOne`</li><li>`update`</li><li>`delete`</li></ul> |
| `isActionDisabled(action)` | Returns whether the passed `action` is disabled on a content-type | String        | One value from the list:<ul><li>`create`</li><li>`find`</li><li>`findOne`</li><li>`update`</li><li>`delete`</li></ul> |

The following getters can be used to retrieve information about operations allowed on fields:

| Field getter          | Description                                   |
| --------------------- | --------------------------------------------- |
| `isEnabled()`         | Returns whether a field is enabled            |
| `isDisabled()`        | Returns whether a field is disabled           |
| `hasInputEnabled()`   | Returns whether a field has input enabled     |
| `hasOutputEnabled()`  | Returns whether a field has output enabled    |
| `hasFiltersEnabled()` | Returns whether a field has filtering enabled |

### Extending the schema

The schema generated by the Content API can be extended by registering an extension.

This extension, defined either as an object or a function returning an object, will be used by the `use()` function exposed by the `extension` [service](/developer-docs/latest/development/backend-customization/services.md) provided with the GraphQL plugin.

The object describing the extension accepts the following parameters:

| Parameter         | Type   | Description                                                                                  |
| ----------------- | ------ | -------------------------------------------------------------------------------------------- |
| `types`           | Array  | Allows extending the schema types using [Nexus](https://nexusjs.org/)-based type definitions |
| `typeDefs`        | String | Allows extending the schema types using [GraphQL SDL](https://graphql.org/learn/schema/)     |
| `plugins`         | Array  | Allows extending the schema using Nexus [plugins](https://nexusjs.org/docs/plugins)          |
| `resolvers`       | Object | Defines custom resolvers                                                                     |
| `resolversConfig` | Object | Defines [configuration options for the resolvers](#custom-configuration-for-resolvers), such as [authorization](#authorization-configuration), [policies](#policies) and [middlewares](#middlewares) |

::::tip
The `types` and `plugins` parameters are based on [Nexus](https://nexusjs.org/). To use them, register the extension as a function that takes `nexus` as a parameter:

::: details Example:

<code-group>

<code-block title="JAVASCRIPT">

```js

// path: ./src/index.js

module.exports = {
  register({ strapi }) {
    const extension = ({ nexus }) => ({
      types: [
        nexus.objectType({
          …
        }),
      ],
      plugins: [
        nexus.plugin({
          …
        })
      ]
    })

    strapi.plugin('graphql').service('extension').use(extension)
  }
}
```

</code-block>

<code-block title="TYPESCRIPT">

```js

// path: ./src/index.ts

export default {
  register({ strapi }) {
    const extension = ({ nexus }) => ({
      types: [
        nexus.objectType({
          …
        }),
      ],
      plugins: [
        nexus.plugin({
          …
        })
      ]
    })

    strapi.plugin('graphql').service('extension').use(extension)
  }
}
```

</code-block>

</code-group>

:::
::::

#### Custom configuration for resolvers

A resolver is a GraphQL query or mutation handler (i.e. a function, or a collection of functions, that generate(s) a response for a GraphQL query or mutation). Each field has a default resolver.

When [extending the GraphQL schema](#extending-the-schema), the `resolversConfig` key can be used to define a custom configuration for a resolver, which can include:

* [authorization configuration](#authorization-configuration) with the `auth` key
* [policies with the `policies`](#policies) key
* and [middlewares with the `middlewares`](#middlewares) key

##### Authorization configuration

By default, the authorization of a GraphQL request is handled by the registered authorization strategy that can be either [API token](/developer-docs/latest/setup-deployment-guides/configurations/optional/api-tokens.md) or through the [Users & Permissions plugin](#usage-with-the-users-permissions-plugin). The Users & Permissions plugin offers a more granular control.

::: details Authorization with the Users & Permissions plugin
With the Users & Permissions plugin, a GraphQL request is allowed if the appropriate permissions are given.

For instance, if a 'Category' content-type exists and is queried through GraphQL with the `Query.categories` handler, the request is allowed if the appropriate `find` permission for the 'Categories' content-type is given.

To query a single category, which is done with the `Query.category` handler, the request is allowed if the the `findOne` permission is given.

Please refer to the user guide on how to [define permissions with the Users & Permissions plugin](/user-docs/latest/users-roles-permissions/configuring-administrator-roles.md#editing-a-role).
:::

To change how the authorization is configured, use the resolver configuration defined at `resolversConfig.[MyResolverName]`. The authorization can be configured:

* either with `auth: false` to fully bypass the authorization system and allow all requests,
* or with a `scope` attribute that accepts an array of strings to define the permissions required to authorize the request.

::: details Examples of authorization configuration

<code-group>

<code-block title="JAVASCRIPT">

```js

// path: ./src/index.js

module.exports = {
  register({ strapi }) {
    const extensionService = strapi.plugin('graphql').service('extension');

    extensionService.use({
      resolversConfig: {
        'Query.categories': {
          /**
           * Querying the Categories content-type
           * bypasses the authorization system.
           */ 
          auth: false
        },
        'Query.restaurants': {
          /**
           * Querying the Restaurants content-type
           * requires the find permission
           * on the 'Address' content-type
           * of the 'Address' API
           */
          auth: {
            scope: ['api::address.address.find']
          }
        },
      }
    })
  }
}

```

</code-block>

<code-block title="TYPESCRIPT">

```js

// path: ./src/index.ts

export default {
  register({ strapi }) {
    const extensionService = strapi.plugin('graphql').service('extension');

    extensionService.use({
      resolversConfig: {
        'Query.categories': {
          /**
           * Querying the Categories content-type
           * bypasses the authorization system.
           */ 
          auth: false
        },
        'Query.restaurants': {
          /**
           * Querying the Restaurants content-type
           * requires the find permission
           * on the 'Address' content-type
           * of the 'Address' API
           */
          auth: {
            scope: ['api::address.address.find']
          }
        },
      }
    })
  }
}

```

</code-block>

</code-group>

:::

##### Policies

[Policies](/developer-docs/latest/development/backend-customization/policies.md) can be applied to a GraphQL resolver through the `resolversConfig.[MyResolverName].policies` key.

The `policies` key is an array accepting a list of policies, each item in this list being either a reference to an already registered policy or an implementation that is passed directly (see [policies configuration documentation](/developer-docs/latest/development/backend-customization/routes.md#policies)).

Policies directly implemented in `resolversConfig` are functions that take a `context` object and the `strapi` instance as arguments.
The `context` object gives access to:

* the `parent`, `args`, `context` and `info` arguments of the GraphQL resolver,
* Koa's [context](https://koajs.com/#context) with `context.http` and [state](https://koajs.com/#ctx-state) with `context.state`.

::: details Example of a custom GraphQL policy applied to a resolver

<code-group>

<code-block title="JAVASCRIPT">

```js

// path: ./src/index.js

module.exports = {
  register({ strapi }) {
    const extensionService = strapi.plugin('graphql').service('extension');

    extensionService.use({
      resolversConfig: {
        'Query.categories': {
          policies: [
            (context, { strapi }) => {
              console.log('hello', context.parent)
              /**
               * If 'categories' have a parent, the function returns true,
               * so the request won't be blocked by the policy.
               */ 
              return context.parent !== undefined;
            }
          ],
          auth: false,
        },
      }
    })
  }
}
```

</code-block>

<code-block title="TYPESCRIPT">

```js

// path: ./src/index.ts

export default {
  register({ strapi }) {
    const extensionService = strapi.plugin('graphql').service('extension');

    extensionService.use({
      resolversConfig: {
        'Query.categories': {
          policies: [
            (context, { strapi }) => {
              console.log('hello', context.parent)
              /**
               * If 'categories' have a parent, the function returns true,
               * so the request won't be blocked by the policy.
               */ 
              return context.parent !== undefined;
            }
          ],
          auth: false,
        },
      }
    })
  }
}
```

</code-block>

</code-group>

:::

#### Middlewares

[Middlewares](/developer-docs/latest/development/backend-customization/middlewares.md) can be applied to a GraphQL resolver through the `resolversConfig.[MyResolverName].middlewares` key.

The `middlewares` key is an array accepting a list of middlewares, each item in this list being either a reference to an already registered policy or an implementation that is passed directly (see [middlewares configuration documentation](/developer-docs/latest/development/backend-customization/routes.md#middlewares)).

Middlewares directly implemented in `resolversConfig` can take the GraphQL resolver's [`parent`, `args`, `context` and `info` objects](https://www.apollographql.com/docs/apollo-server/data/resolvers/#resolver-arguments) as arguments.

:::tip
Middlewares with GraphQL can even act on nested resolvers, which offer a more granular control than with REST.
:::

:::details Examples of custom GraphQL middlewares applied to a resolver

<code-group>

<code-block title="JAVASCRIPT">

```js

// path: ./src/index.js

module.exports = {
  register({ strapi }) {
    const extensionService = strapi.plugin('graphql').service('extension');

    extensionService.use({
      resolversConfig: {
        'Query.categories': {
          middlewares: [
            /**
             * Basic middleware example #1
             * Log resolving time in console
             */
            async (next, parent, args, context, info) => {
              console.time('Resolving categories');
              
              // call the next resolver
              const res = await next(parent, args, context, info);
              
              console.timeEnd('Resolving categories');

              return res;
            },
            /**
             * Basic middleware example #2
             * Enable server-side shared caching
             */
            async (next, parent, args, context, info) => {
              info.cacheControl.setCacheHint({ maxAge: 60, scope: "PUBLIC" });
              return next(parent, args, context, info);
            },
            /**
             * Basic middleware example #3
             * change the 'name' attribute of parent with id 1 to 'foobar'
             */
            (resolve, parent, ...rest) => {
              if (parent.id === 1) {
                return resolve({...parent, name: 'foobar' }, ...rest);
              }

              return resolve(parent, ...rest);
            }
          ],
          auth: false,
        },
      }
    })
  }
}
```

</code-block>

<code-block title="TYPESCRIPT">

```js

// path: ./src/index.ts

export default {
  register({ strapi }) {
    const extensionService = strapi.plugin('graphql').service('extension');

    extensionService.use({
      resolversConfig: {
        'Query.categories': {
          middlewares: [
            /**
             * Basic middleware example #1
             * Log resolving time in console
             */
            async (next, parent, args, context, info) => {
              console.time('Resolving categories');
              
              // call the next resolver
              const res = await next(parent, args, context, info);
              
              console.timeEnd('Resolving categories');

              return res;
            },
            /**
             * Basic middleware example #2
             * Enable server-side shared caching
             */
            async (next, parent, args, context, info) => {
              info.cacheControl.setCacheHint({ maxAge: 60, scope: "PUBLIC" });
              return next(parent, args, context, info);
            },
            /**
             * Basic middleware example #3
             * change the 'name' attribute of parent with id 1 to 'foobar'
             */
            (resolve, parent, ...rest) => {
              if (parent.id === 1) {
                return resolve({...parent, name: 'foobar' }, ...rest);
              }

              return resolve(parent, ...rest);
            }
          ],
          auth: false,
        },
      }
    })
  }
}
```

</code-block>

</code-group>

:::

## Usage with the Users & Permissions plugin

The [Users & Permissions plugin](/developer-docs/latest/plugins/users-permissions.md) is an optional plugin that allows protecting the API with a full authentication process.

### Registration

Usually you need to sign up or register before being recognized as a user then perform authorized requests.

:::request Mutation

```graphql
mutation {
  register(input: { username: "username", email: "email", password: "password" }) {
    jwt
    user {
      username
      email
    }
  }
}
```

:::

You should see a new user is created in the `Users` collection type in your Strapi admin panel.

### Authentication

To perform authorized requests, you must first get a JWT:

:::request Mutation

```graphql
mutation {
  login(input: { identifier: "email", password: "password" }) {
    jwt
  }
}
```

:::

Then on each request, send along an `Authorization` header in the form of `{ "Authorization": "Bearer YOUR_JWT_GOES_HERE" }`. This can be set in the HTTP Headers section of your GraphQL Playground.<|MERGE_RESOLUTION|>--- conflicted
+++ resolved
@@ -48,7 +48,6 @@
 ::: caution
 The maximum number of items returned by the response is limited to 100 by default. This value can be changed using the `amountLimit` configuration option, but should only be changed after careful consideration: a large query can cause a DDoS (Distributed Denial of Service) and may cause abnormal load on your Strapi server, as well as your database server.
 :::
-<<<<<<< HEAD
 
 <code-group>
 
@@ -102,8 +101,6 @@
 
 </code-group>
 
-=======
->>>>>>> 414d961b
 ## Shadow CRUD
 
 To simplify and automate the build of the GraphQL schema, we introduced the Shadow CRUD feature. It automatically generates the type definitions, queries, mutations and resolvers based on your models.
