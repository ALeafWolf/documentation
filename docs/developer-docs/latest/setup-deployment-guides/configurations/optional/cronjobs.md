--- conflicted
+++ resolved
@@ -7,11 +7,7 @@
 # Cron jobs
 
 :::prerequisites
-<<<<<<< HEAD
-The `cron.enabled` configuration option should be set to `true` in the `./config/server.js` (or`./config/server.ts` for TypeScript projects)  [file](/developer-docs/latest/setup-deployment-guides/configurations/required/server.md).
-=======
 The `cron.enabled` configuration option should be set to `true` in the `./config/server.js` (or `./config/server.ts` for TypeScript projects)  [file](/developer-docs/latest/setup-deployment-guides/configurations/required/server.md).
->>>>>>> bca10ec9
 :::
 
 `cron` allows scheduling arbitrary functions for execution at specific dates, with optional recurrence rules. These functions are named cron jobs. `cron` only uses a single timer at any given time, rather than reevaluating upcoming jobs every second/minute.
