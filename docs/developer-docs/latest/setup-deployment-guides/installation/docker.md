--- conflicted
+++ resolved
@@ -68,42 +68,6 @@
 
     ::::
 
-<<<<<<< HEAD
-    :::: tab MongoDB
-
-    ```yaml
-    version: '3'
-    services:
-      strapi:
-        image: strapi/strapi
-        environment:
-          DATABASE_CLIENT: mongo
-          DATABASE_NAME: strapi
-          DATABASE_HOST: mongo
-          DATABASE_PORT: 27017
-          DATABASE_USERNAME: strapi
-          DATABASE_PASSWORD: strapi
-        volumes:
-          - ./app:/srv/app
-        ports:
-          - '1337:1337'
-        depends_on:
-          - mongo
-
-      mongo:
-        image: mongo
-        environment:
-          MONGO_INITDB_DATABASE: strapi
-          MONGO_INITDB_ROOT_USERNAME: strapi
-          MONGO_INITDB_ROOT_PASSWORD: strapi
-        volumes:
-          - ./data:/data/db
-    ```
-
-    ::::
-
-=======
->>>>>>> 95d492e3
     :::: tab MySQL
 
     ```yaml
