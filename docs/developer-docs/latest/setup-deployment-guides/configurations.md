--- conflicted
+++ resolved
@@ -222,10 +222,6 @@
 !!!include(developer-docs/latest/snippets/mongodb-warning.md)!!!
 :::
 
-<<<<<<< HEAD
-
-=======
->>>>>>> 975155d6
 ```js
 module.exports = ({ env }) => ({
   defaultConnection: 'default',
@@ -1152,10 +1148,6 @@
 Single-Sign-On on Strapi allows you to configure additional sign-in and sign-up methods for your administration panel.
 
 ::: prerequisites
-<<<<<<< HEAD
-=======
-
->>>>>>> 975155d6
 - A Strapi application running on version 3.5.0 or higher is required.
 - To configure SSO on your application, you will need an EE license with a Gold plan.
 - Make sure Strapi is part of the applications you can access with your provider. For example, with Microsoft (Azure) Active Directory, you must first ask someone with the right permissions to add Strapi to the list of allowed applications. Please refer to your provider(s) documentation to learn more about that.
@@ -1333,7 +1325,6 @@
 <code-block title="NPM">
 ```sh
 npm install --save passport-github2
-<<<<<<< HEAD
 ```
 </code-block>
 
@@ -1343,17 +1334,6 @@
 ```
 </code-block>
 
-=======
-```
-</code-block>
-
-<code-block title="YARN">
-```sh
-yarn add passport-github2
-```
-</code-block>
-
->>>>>>> 975155d6
 </code-group>
 
 `/config/server.js`
