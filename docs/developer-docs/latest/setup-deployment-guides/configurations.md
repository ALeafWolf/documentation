---
title: Configurations - Strapi Developer Documentation
description: Learn how you can manage and customize the configuration of your Strapi application.
sidebarDepth: auto
---

# Configurations

The application configuration lives in the `./config` folder (see [project structure](/developer-docs/latest/setup-deployment-guides/file-structure.md)). All the configuration files are loaded on startup and can be accessed through the configuration provider.

If the `./config/server.js` file has the following config:

```js
module.exports = {
  host: '0.0.0.0',
};
```

The `server.host` key can be accessed as:

```js
strapi.config.get('server.host', 'defaultValueIfUndefined');
```

Nested keys are accessible with the [dot notation](https://developer.mozilla.org/en-US/docs/Web/JavaScript/Reference/Operators/Property_accessors#dot_notation).

:::note
The filename is used as a prefix to access the configurations.
:::

Configuration files can either be `.js` or `.json` files.

When using a `.js` file, the configuration can be exported:

- either as an object:

  ```js
  module.exports = {
    mySecret: 'someValue',
  };
  ```

- or as a function returning a configuration object (recommended usage). The function will get access to the [`env` utility](#casting-environment-variables):

  ```js
  module.exports = ({ env }) => {
    return {
      mySecret: 'someValue',
    };
  };
  ```

## Required configurations

Some parts of Strapi must be configured for the Strapi application to work properly:

- the [database](/developer-docs/latest/setup-deployment-guides/configurations/required/databases.md)
- and the [server](/developer-docs/latest/setup-deployment-guides/configurations/required/server.md).

## Optional configurations

Strapi also offers the following optional configuration options for specific features:

<<<<<<< HEAD
- [middlewares](/developer-docs/latest/setup-deployment-guides/configurations/optional/middlewares.md)
- [functions](/developer-docs/latest/setup-deployment-guides/configurations/optional/functions.md)
- [public assets](/developer-docs/latest/setup-deployment-guides/configurations/optional/public-assets.md)
- [API calls](/developer-docs/latest/setup-deployment-guides/configurations/optional/api.md)
- the [environment and its variables](/developer-docs/latest/setup-deployment-guides/configurations/optional/environment.md)
- [Single Sign-On](/developer-docs/latest/setup-deployment-guides/configurations/optional/sso.md) <GoldBadge link="https://strapi.io/pricing-self-hosted/" withLinkIcon />
- [Role-Based Access Control](/developer-docs/latest/setup-deployment-guides/configurations/optional/rbac.md) <BronzeBadge link="https://strapi.io/pricing-self-hosted"/> <SilverBadge link="https://strapi.io/pricing-self-hosted"/> <GoldBadge link="https://strapi.io/pricing-self-hosted" withLinkIcon/>
=======
**Path —** `./middlewares/timer/index.js`

```js
module.exports = strapi => {
  return {
    initialize() {
      strapi.app.use(async (ctx, next) => {
        const start = Date.now();

        await next();

        const delta = Math.ceil(Date.now() - start);

        ctx.set('X-Response-Time', delta + 'ms');
      });
    },
  };
};
```

Enable the middleware in environments settings.

Load a middleware at the very first place

**Path —** `./config/middleware.js`

```js
module.exports = {
  load: {
    before: ['timer', 'responseTime', 'logger', 'cors', 'responses', 'gzip'],
    order: [
      "Define the middlewares' load order by putting their name in this array is the right order",
    ],
    after: ['parser', 'router'],
  },
  settings: {
    timer: {
      enabled: true,
    },
  },
};
```

### Functions

The `/src/index.js` file contains some functions that can be used to add dynamic and logic based configurations.

#### Register

**Path —** `/src/index.js`.

The `register` function is an asynchronous function that runs before the application is initialized.
It can be used to:

- [extend plugins](/developer-docs/latest/development/plugins-extension.md#extending-a-plugin-s-interface))
- extend content-types programmatically

<!-- TODO: add example here -->

#### Bootstrap

**Path —** `/src/index.js`

The `bootstrap` function is called at every server start. You can use it to add a specific logic at this moment of your server's lifecycle.

Here are some use cases:

- Create an admin user if there isn't one.
- Fill the database with some necessary data.
- Load some environment variables.

The bootstrap function can be synchronous or asynchronous.

**Synchronous**

```js
module.exports = () => {
  // some sync code
};
```

**Return a promise**

```js
module.exports = () => {
  return new Promise(/* some code */);
};
```

**Asynchronous**

```js
module.exports = async () => {
  await someSetup();
};
```

<!-- TODO: add `destroy()` function once implemented -->

#### CRON tasks

CRON tasks allow you to schedule jobs (arbitrary functions) for execution at specific dates, with optional recurrence rules. It only uses a single timer at any given time (rather than reevaluating upcoming jobs every second/minute).

This feature is powered by [`node-schedule`](https://www.npmjs.com/package/node-schedule) node modules. Check it for more information.

:::caution
Make sure the `enabled` cron config is set to `true` in `./config/server.js` file.
:::

The cron format consists of:

```
*    *    *    *    *    *
┬    ┬    ┬    ┬    ┬    ┬
│    │    │    │    │    |
│    │    │    │    │    └ day of week (0 - 7) (0 or 7 is Sun)
│    │    │    │    └───── month (1 - 12)
│    │    │    └────────── day of month (1 - 31)
│    │    └─────────────── hour (0 - 23)
│    └──────────────────── minute (0 - 59)
└───────────────────────── second (0 - 59, OPTIONAL)
```

To define a CRON job, add your logic like below:

**Path —** `./config/functions/cron.js`.

```js
module.exports = {
  /**
   * Simple example.
   * Every monday at 1am.
   */

  '0 0 1 * * 1': () => {
    // Add your own logic here (e.g. send a queue of email, create a database backup, etc.).
  },
};
```

If your CRON task is required to run based on a specific timezone then you can configure the task like below:

```js
module.exports = {
  /**
   * CRON task with timezone example.
   * Every monday at 1am for Asia/Dhaka timezone.
   * List of valid timezones: https://en.wikipedia.org/wiki/List_of_tz_database_time_zones#List
   */

  '0 0 1 * * 1': {
    task: () => {
      // Add your own logic here (e.g. send a queue of email, create a database backup, etc.).
    },
    options: {
      tz: 'Asia/Dhaka',
    },
  },
};
```

#### Database ORM customization

When present, they are loaded to let you customize your database connection instance, for example for adding some plugin, customizing parameters, etc.

You will need to install the plugin using the normal `npm install the-plugin-name` or any of the other supported package tools such as yarn then follow the below examples to load them.

:::: tabs card

::: tab Bookshelf

When using the `bookshelf-uuid` plugin for MySQL, you can register it like this:

**Path —** `./config/functions/bookshelf.js`.

```js
'use strict';

module.exports = (bookshelf, connection) => {
  bookshelf.plugin('bookshelf-uuid');
};
```

:::

::::

### Public assets

Public assets are static files such as images, video, css, etc. that you want to make accessible to the outside world.

Because an API may need to serve static assets, every new Strapi project includes by default, a folder named `/public`. Any file located in this directory is accessible if the request's path doesn't match any other defined route and if it matches a public file name.

Example:

An image named `company-logo.png` in `./public/` is accessible through `/company-logo.png` URL.

::: tip
`index.html` files are served if the request corresponds to a folder name (`/pictures` url will try to serve `public/pictures/index.html` file).
:::

:::caution
The dotfiles are not exposed. It means that every file name that starts with `.`, such as `.htaccess` or `.gitignore`, are not served.
:::

### Single Sign On <GoldBadge link="https://strapi.io/pricing-self-hosted/" withLinkIcon />

---

Single-Sign-On on Strapi allows you to configure additional sign-in and sign-up methods for your administration panel.

::: prerequisites
- A Strapi application running on version 3.5.0 or higher is required.
- To configure SSO on your application, you will need an EE license with a Gold plan.
- Make sure Strapi is part of the applications you can access with your provider. For example, with Microsoft (Azure) Active Directory, you must first ask someone with the right permissions to add Strapi to the list of allowed applications. Please refer to your provider(s) documentation to learn more about that.
  :::

:::caution
It is currently not possible to associate a unique SSO provider to an email address used for a Strapi account, meaning that the access to a Strapi account cannot be restricted to only one SSO provider. For more information and workarounds to solve this issue, [please refer to the dedicated GitHub issue](https://github.com/strapi/strapi/issues/9466#issuecomment-783587648).
:::

#### Usage

SSO configuration lives in the server configuration of your application found within `/config/server.js`.

##### Accessing the configuration

The providers' configuration should be written within the `admin.auth.providers` path of the server configuration.

`admin.auth.providers` is an array of [provider configuration](#provider-configuration).

```javascript
module.exports = ({ env }) => ({
  // ...
  admin: {
    // ...
    auth: {
      providers: [], // The providers' configuration lives there
    },
  },
});
```

##### Provider Configuration

A provider's configuration is a Javascript object built with the following properties:

| Name             | Required | Type     | Description                                                                                                            |
| ---------------- | -------- | -------- | ---------------------------------------------------------------------------------------------------------------------- |
| `uid`            | true     | string   | The UID of the strategy. It must match the strategy's name                                                             |
| `displayName`    | true     | string   | The name that will be used on the login page to reference the provider                                                 |
| `icon`           | false    | string   | An image URL. If specified, it will replace the displayName on the login page                                          |
| `createStrategy` | true     | function | A factory that will build and return a new passport strategy for your provider. Takes the strapi instance as parameter |

::: tip
The `uid` property is the unique identifier of each strategy and is generally found in the strategy's package. If you are not sure of what it refers to, please contact the maintainer of the strategy.
:::

###### The `createStrategy` Factory

A passport strategy is usually built by instantiating it using 2 parameters: the configuration object, and the verify function.

<!-- Title below is supposed to be an h7, so one level deeper than "The `createStrategy` Factory. But h7 is not a thing, so using bold instead. 🤷 -->

**Configuration Object**

The configuration object depends on the strategy needs, but often asks for a callback URL to be redirected to once the connection has been made on the provider side.

You can generate a specific callback URL for your provider using the `getStrategyCallbackURL` method. This URL also needs to be written on the provider side in order to allow redirection from it.

The format of the callback URL is the following: `/admin/connect/<provider_uid>`.

::: tip
`strapi.admin.services.passport.getStrategyCallbackURL` is a Strapi helper you can use to get a callback URL for a specific provider. It takes a provider name as a parameter and returns a URL.
:::

If needed, this is also where you will put your client ID and secret key for your OAuth2 application.

**Verify Function**

The verify function is used here as a middleware allowing the user to transform and make extra processing on the data returned from the provider API.

This function always takes a `done` method as last parameter which is used to transfer needed data to the Strapi layer of SSO.

Its signature is the following: `void done(error: any, data: object);` and it follows the following rules:

- If `error` is not set to `null`, then the data sent is ignored, and the controller will throw an error.
- If the SSO's auto-registration feature is disabled, then the `data` object only need to be composed of an `email` property.
- If the SSO's auto-registration feature is enabled, then you will need to define (in addition to the `email`) either a `username` property or both `firstname` and `lastname` within the `data` oject.

###### Adding a provider

Adding a new provider means adding a new way for your administrators to log-in.

To achieve a great flexibility and a large choice of provider, Strapi uses [Passport.js](http://www.passportjs.org/). Any valid passport strategy that doesn't need additional custom data should therefore work with Strapi.

:::caution
Strategies such as [ldapauth](https://github.com/vesse/passport-ldapauth) don't work out of the box since they require extra data to be sent from the admin panel.
If you want to add an LDAP provider to your application, you will need to write a [custom strategy](http://www.passportjs.org/packages/passport-custom/).
You can also use services such as Okta and Auth0 as bridge services.
:::

###### Configuring the provider

To configure a provider, follow the procedure below:

1. Make sure to import your strategy in your server configuration file, either from an installed package or a local file.
2. You'll need to add a new item to the `admin.auth.providers` array in your server configuration that will match the [format given above](#provider-configuration)
3. Restart your application, the provider should appear on your admin login page.

##### Examples

:::::: tabs card

::::: tab Google

Using: [passport-google-oauth2](https://github.com/mstade/passport-google-oauth2)

<code-group>

<code-block title="NPM">
```sh
npm install --save passport-google-oauth2
```
</code-block>

<code-block title="YARN">
```sh
yarn add passport-google-oauth2
```
</code-block>

</code-group>

`/config/server.js`

```jsx
'use strict';

const GoogleStrategy = require('passport-google-oauth2');

module.exports = ({ env }) => ({
  // ...
  admin: {
    // ...
    auth: {
      /// ...
      providers: [
        {
          uid: 'google',
          displayName: 'Google',
          icon: 'https://cdn2.iconfinder.com/data/icons/social-icons-33/128/Google-512.png',
          createStrategy: strapi =>
            new GoogleStrategy(
              {
                clientID: env('GOOGLE_CLIENT_ID'),
                clientSecret: env('GOOGLE_CLIENT_SECRET'),
                scope: [
                  'https://www.googleapis.com/auth/userinfo.email',
                  'https://www.googleapis.com/auth/userinfo.profile',
                ],
                callbackURL: strapi.admin.services.passport.getStrategyCallbackURL('google'),
              },
              (request, accessToken, refreshToken, profile, done) => {
                done(null, {
                  email: profile.email,
                  firstname: profile.given_name,
                  lastname: profile.family_name,
                });
              }
            ),
        },
      ],
    },
  },
});
```

:::::

::::: tab Github

Using: [passport-github](https://github.com/cfsghost/passport-github)

<code-group>

<code-block title="NPM">
```sh
npm install --save passport-github2
```
</code-block>

<code-block title="YARN">
```sh
yarn add passport-github2
```
</code-block>

</code-group>

`/config/server.js`

```jsx
'use strict';

const GithubStrategy = require('passport-github2');

module.exports = ({ env }) => ({
  // ...
  admin: {
    // ...
    auth: {
      // ...
      providers: [
        {
          uid: 'github',
          displayName: 'Github',
          icon: 'https://cdn1.iconfinder.com/data/icons/logotypes/32/github-512.png',
          createStrategy: strapi =>
            new GithubStrategy(
              {
                clientID: env('GITHUB_CLIENT_ID'),
                clientSecret: env('GITHUB_CLIENT_SECRET'),
                scope: ['user:email'],
                callbackURL: strapi.admin.services.passport.getStrategyCallbackURL('github'),
              },
              (accessToken, refreshToken, profile, done) => {
                done(null, {
                  email: profile.emails[0].value,
                  username: profile.username,
                });
              }
            ),
        },
      ],
    },
  },
});
```

:::::

::::: tab Discord

Using: [passport-discord](https://github.com/nicholastay/passport-discord#readme)

<code-group>

<code-block title="NPM">
```sh
npm install --save passport-discord
```
</code-block>

<code-block title="YARN">
```sh
yarn add passport-discord
```
</code-block>

</code-group>

`/config/server.js`

```jsx
'use strict';

const DiscordStrategy = require('passport-discord');

module.exports = ({ env }) => ({
  // ...
  admin: {
    // ...
    auth: {
      // ...
      providers: [
        {
          uid: 'discord',
          displayName: 'Discord',
          icon: 'https://cdn0.iconfinder.com/data/icons/free-social-media-set/24/discord-512.png',
          createStrategy: strapi =>
            new DiscordStrategy(
              {
                clientID: env('DISCORD_CLIENT_ID'),
                clientSecret: env('DISCORD_SECRET'),
                callbackURL: strapi.admin.services.passport.getStrategyCallbackURL('discord'),
                scope: ['identify', 'email'],
              },
              (accessToken, refreshToken, profile, done) => {
                done(null, {
                  email: profile.email,
                  username: `${profile.username}#${profile.discriminator}`,
                });
              }
            ),
        },
      ],
    },
  },
});
```

:::::
::::: tab Microsoft

Using: [passport-azure-ad-oauth2](https://github.com/auth0/passport-azure-ad-oauth2#readme)

<code-group>

<code-block title="NPM">
```sh
npm install --save passport-azure-ad-oauth2 jsonwebtoken
```
</code-block>

<code-block title="YARN">
```sh
yarn add passport-azure-ad-oauth2 jsonwebtoken
```
</code-block>

</code-group>

`/config/server.js`

```jsx
'use strict';

const AzureAdOAuth2Strategy = require('passport-azure-ad-oauth2');
const jwt = require('jsonwebtoken');

module.exports = ({ env }) => ({
  // ...
  admin: {
    // ...
    auth: {
      // ...
      providers: [
        {
          uid: 'azure_ad_oauth2',
          displayName: 'Microsoft',
          icon:
            'https://upload.wikimedia.org/wikipedia/commons/thumb/9/96/Microsoft_logo_%282012%29.svg/320px-Microsoft_logo_%282012%29.svg.png',
          createStrategy: strapi =>
            new AzureAdOAuth2Strategy(
              {
                clientID: env('MICROSOFT_CLIENT_ID', ''),
                clientSecret: env('MICROSOFT_CLIENT_SECRET', ''),
                scope: ['user:email'],
                tenant: env('MICROSOFT_TENANT_ID', ''),
                callbackURL: strapi.admin.services.passport.getStrategyCallbackURL(
                  'azure_ad_oauth2'
                ),
              },
              (accessToken, refreshToken, params, profile, done) => {
                var waadProfile = jwt.decode(params.id_token, '', true);
                done(null, {
                  email: waadProfile.upn,
                  username: waadProfile.upn,
                });
              }
            ),
        },
      ],
    },
  },
});
```

:::::
::::: tab Okta

Using: [passport-okta-oauth20](https://github.com/antoinejaussoin/passport-okta-oauth20/blob/main/README.md)

<code-group>

<code-block title="NPM">
```sh
npm install --save passport-okta-oauth20
```
</code-block>

<code-block title="YARN">
```sh
yarn add passport-okta-oauth20
```
</code-block>

</code-group>

`/config/server.js`

```jsx
'use strict';

const OktaOAuth2Strategy = require('passport-okta-oauth20').Strategy;

module.exports = ({ env }) => ({
  // ...
  admin: {
    // ...
    auth: {
      // ...
      providers: [
        {
          uid: 'okta',
          displayName: 'Okta',
          icon:
            'https://www.okta.com/sites/default/files/Okta_Logo_BrightBlue_Medium-thumbnail.png',
          createStrategy: strapi =>
            new OktaOAuth2Strategy(
              {
                clientID: env('OKTA_CLIENT_ID'),
                clientSecret: env('OKTA_CLIENT_SECRET'),
                audience: env('OKTA_DOMAIN'),
                scope: ['openid', 'email', 'profile'],
                callbackURL: strapi.admin.services.passport.getStrategyCallbackURL('okta'),
              },
              (accessToken, refreshToken, profile, done) => {
                done(null, {
                  email: profile.email,
                  username: profile.username,
                });
              }
            ),
        },
      ],
    },
  },
});
```

:::::
::::::

##### Advanced Customization

###### Admin Panel URL

If your administration panel lives on a different host/port than your Strapi server, you will need to modify the admin URL.
To do so, head to your `/config/server.js` configuration file and tweak the `admin.url` field.

For example, if your admin application has been started on `https://api.example.com`, your configuration will look like the following:

`/config/server.js`

```javascript
module.exports = () => ({
  // ...
  admin: {
    // ...
    url: 'https://api.example.com/admin',
  },
});
```

###### Custom Logic

In some scenarios, you will want to write additional logic for your connection workflow such as:

- Restricting connection and registration for a specific domain
- Triggering actions on connection attempt
- Analytics

The easiest way to do so is to plug into the verify function of your strategy and write some code.

For example, if you want to allow only people with an official strapi.io email address, you can instantiate your strategy like this:

```javascript
const strategyInstance = new Strategy(configuration, ({ email, username }, done) => {
  // If the email ends with @strapi.io
  if (email.endsWith('@strapi.io')) {
    // Then we continue with the data given by the provider
    return done(null, { email, username });
  }

  // Otherwise, we continue by sending an error to the done function
  done(new Error('Forbidden email address'));
});
```

###### Authentication Events

The SSO feature adds a new [authentication event](/developer-docs/latest/setup-deployment-guides/configurations.md#available-options): `onSSOAutoRegistration`.

This event is triggered whenever a user is created using the auto-register feature added by SSO.
It contains the created user (`event.user`), and the provider used to make the registration (`event.provider`).

Example:

`/config/server.js`

```javascript
module.exports = () => ({
  // ...
  admin: {
    // ...
    auth: {
      // ...
      events: {
        onConnectionSuccess(e) {},
        onConnectionError(e) {},
        // ...
        onSSOAutoRegistration(e) {
          const { user, provider } = e;

          console.log(
            `A new user (${user.id}) has been automatically registered using ${provider}`
          );
        },
      },
    },
  },
});
```

### Role-Based Access Control <BronzeBadge link="https://strapi.io/pricing-self-hosted"/> <SilverBadge link="https://strapi.io/pricing-self-hosted"/> <GoldBadge link="https://strapi.io/pricing-self-hosted" withLinkIcon/>

:::caution 🚧 This API is considered unstable for now.
<br>
:::

Role-Based Access Control (RBAC) is an approach to restricting access to some users. In a Strapi application, users of the admin panel are administrators. Their roles and permissions are [configured in the admin panel](/user-docs/latest/users-roles-permissions/configuring-administrator-roles.md). The Community Edition of Strapi offers 3 default roles (Author, Editor, and Super Admin). To go further, creating custom conditions for any type of permission is also possible. This requires an Enterprise Edition with at minimum a Bronze licence plan.

#### Declaring new conditions

Declare a single condition as an object, and multiple conditions as an array of objects. Each condition object can have 5 possible properties:

- `displayName` (string): the condition name as shown in the admin panel,
- `name` (string): the condition name, kebab-cased,
- `category` (string, _optional_): conditions can be grouped into categories available [in the admin panel](/user-docs/latest/users-roles-permissions/configuring-administrator-roles.md#setting-custom-conditions-for-permissions); if undefined, the condition will appear under the "Default" category,
- `plugin` (string, _optional_): if the condition is created by a plugin, should be the plugin's name, kebab-cased (e.g `content-manager`),
- `handler`: a function used to verify the condition (see [using the condition handler](#using-the-condition-handler))

Declare and register conditions in your [`./config/functions/bootstrap.js`](/developer-docs/latest/setup-deployment-guides/configurations.md#bootstrap) file (see [Registering conditions](#registering-conditions)).

:::note
The condition `name` property acts as a [unique id](https://github.com/strapi/strapi/blob/master/packages/strapi-admin/services/permission/condition-provider.js#L22) within its namespace, that is either the plugin if the `plugin` property is defined, or the root namespace.
:::

#### Using the condition handler

A condition can be applied to any permission, and the condition `handler` is used to verify the condition. The `handler` is a function returning a query object or a boolean value.

Query objects are useful to verify conditions on the entities you read, create, update, delete or publish. They use the [sift.js](https://github.com/crcn/sift.js) library, but only with the following supported operators:

- `$or`
- `$and`
- `$eq`
- `$ne`
- `$in`
- `$nin`
- `$lt`
- `$lte`
- `$gt`
- `$gte`
- `$exists`
- `$elemMatch`

The condition `handler` can be a synchronous or asynchronous function that:

- receives the authenticated user making the request,
- and returns `true`, `false`, or a query object.

Returning `true` or `false` is useful to verify an external condition or a condition on the authenticated user.
For instance, a condition that allows access to a page in the admin panel only if server time is 5pm could use this handler:

```js
handler: () => new Date().getHours() === 17;
```

The `handler` function receives the authenticated user, so it can verify conditions on the user:

```js
const condition = {
  displayName: 'Email address from strapi.io',
  name: 'email-strapi-dot-io',
  async handler(user) {
    return user.email.includes('@strapi.io');
  },
};
```

For more granular control, the `handler` function can also return a query object:

```js
const condition = {
  displayName: 'price greater than 50',
  name: 'price-gt-50',
  async handler(user) {
    return { price: { $gt: 50 } };
  },
};
```

#### Registering conditions

To be available in the admin panel, conditions should be declared and registered in the [`./config/functions/bootstrap.js`](/developer-docs/latest/setup-deployment-guides/configurations.md#bootstrap) file. Register a single condition with the `conditionProvider.register()` method:

```js
module.exports = async () => {
  await strapi.admin.services.permission.conditionProvider.register({
    displayName: 'Billing amount under 10K',
    name: 'billing-amount-under-10k',
    plugin: 'admin',
    handler: { amount: { $lt: 10000 } },
  });
};
```

To register multiple conditions, defined as an array of [condition objects](#declaring-new-conditions), use `conditionProvider.registerMany()`:

```js
const conditions = [
  {
    displayName: "Entity has same name as user",
    name: "same-name-as-user",
    plugin: "name of a plugin if created in a plugin"
    handler: (user) => {
      return { name: user.name };
    },
  },
  {
    displayName: "Email address from strapi.io",
    name: "email-strapi-dot-io",
    async handler(user) {
      return user.email.includes('@strapi.io');
    },
  }
];

module.exports = async () => {
  // do your boostrap

  await strapi.admin.services.permission.conditionProvider.registerMany(conditions);
};
```
>>>>>>> 74f386e4
<|MERGE_RESOLUTION|>--- conflicted
+++ resolved
@@ -61,850 +61,3 @@
 
 Strapi also offers the following optional configuration options for specific features:
 
-<<<<<<< HEAD
-- [middlewares](/developer-docs/latest/setup-deployment-guides/configurations/optional/middlewares.md)
-- [functions](/developer-docs/latest/setup-deployment-guides/configurations/optional/functions.md)
-- [public assets](/developer-docs/latest/setup-deployment-guides/configurations/optional/public-assets.md)
-- [API calls](/developer-docs/latest/setup-deployment-guides/configurations/optional/api.md)
-- the [environment and its variables](/developer-docs/latest/setup-deployment-guides/configurations/optional/environment.md)
-- [Single Sign-On](/developer-docs/latest/setup-deployment-guides/configurations/optional/sso.md) <GoldBadge link="https://strapi.io/pricing-self-hosted/" withLinkIcon />
-- [Role-Based Access Control](/developer-docs/latest/setup-deployment-guides/configurations/optional/rbac.md) <BronzeBadge link="https://strapi.io/pricing-self-hosted"/> <SilverBadge link="https://strapi.io/pricing-self-hosted"/> <GoldBadge link="https://strapi.io/pricing-self-hosted" withLinkIcon/>
-=======
-**Path —** `./middlewares/timer/index.js`
-
-```js
-module.exports = strapi => {
-  return {
-    initialize() {
-      strapi.app.use(async (ctx, next) => {
-        const start = Date.now();
-
-        await next();
-
-        const delta = Math.ceil(Date.now() - start);
-
-        ctx.set('X-Response-Time', delta + 'ms');
-      });
-    },
-  };
-};
-```
-
-Enable the middleware in environments settings.
-
-Load a middleware at the very first place
-
-**Path —** `./config/middleware.js`
-
-```js
-module.exports = {
-  load: {
-    before: ['timer', 'responseTime', 'logger', 'cors', 'responses', 'gzip'],
-    order: [
-      "Define the middlewares' load order by putting their name in this array is the right order",
-    ],
-    after: ['parser', 'router'],
-  },
-  settings: {
-    timer: {
-      enabled: true,
-    },
-  },
-};
-```
-
-### Functions
-
-The `/src/index.js` file contains some functions that can be used to add dynamic and logic based configurations.
-
-#### Register
-
-**Path —** `/src/index.js`.
-
-The `register` function is an asynchronous function that runs before the application is initialized.
-It can be used to:
-
-- [extend plugins](/developer-docs/latest/development/plugins-extension.md#extending-a-plugin-s-interface))
-- extend content-types programmatically
-
-<!-- TODO: add example here -->
-
-#### Bootstrap
-
-**Path —** `/src/index.js`
-
-The `bootstrap` function is called at every server start. You can use it to add a specific logic at this moment of your server's lifecycle.
-
-Here are some use cases:
-
-- Create an admin user if there isn't one.
-- Fill the database with some necessary data.
-- Load some environment variables.
-
-The bootstrap function can be synchronous or asynchronous.
-
-**Synchronous**
-
-```js
-module.exports = () => {
-  // some sync code
-};
-```
-
-**Return a promise**
-
-```js
-module.exports = () => {
-  return new Promise(/* some code */);
-};
-```
-
-**Asynchronous**
-
-```js
-module.exports = async () => {
-  await someSetup();
-};
-```
-
-<!-- TODO: add `destroy()` function once implemented -->
-
-#### CRON tasks
-
-CRON tasks allow you to schedule jobs (arbitrary functions) for execution at specific dates, with optional recurrence rules. It only uses a single timer at any given time (rather than reevaluating upcoming jobs every second/minute).
-
-This feature is powered by [`node-schedule`](https://www.npmjs.com/package/node-schedule) node modules. Check it for more information.
-
-:::caution
-Make sure the `enabled` cron config is set to `true` in `./config/server.js` file.
-:::
-
-The cron format consists of:
-
-```
-*    *    *    *    *    *
-┬    ┬    ┬    ┬    ┬    ┬
-│    │    │    │    │    |
-│    │    │    │    │    └ day of week (0 - 7) (0 or 7 is Sun)
-│    │    │    │    └───── month (1 - 12)
-│    │    │    └────────── day of month (1 - 31)
-│    │    └─────────────── hour (0 - 23)
-│    └──────────────────── minute (0 - 59)
-└───────────────────────── second (0 - 59, OPTIONAL)
-```
-
-To define a CRON job, add your logic like below:
-
-**Path —** `./config/functions/cron.js`.
-
-```js
-module.exports = {
-  /**
-   * Simple example.
-   * Every monday at 1am.
-   */
-
-  '0 0 1 * * 1': () => {
-    // Add your own logic here (e.g. send a queue of email, create a database backup, etc.).
-  },
-};
-```
-
-If your CRON task is required to run based on a specific timezone then you can configure the task like below:
-
-```js
-module.exports = {
-  /**
-   * CRON task with timezone example.
-   * Every monday at 1am for Asia/Dhaka timezone.
-   * List of valid timezones: https://en.wikipedia.org/wiki/List_of_tz_database_time_zones#List
-   */
-
-  '0 0 1 * * 1': {
-    task: () => {
-      // Add your own logic here (e.g. send a queue of email, create a database backup, etc.).
-    },
-    options: {
-      tz: 'Asia/Dhaka',
-    },
-  },
-};
-```
-
-#### Database ORM customization
-
-When present, they are loaded to let you customize your database connection instance, for example for adding some plugin, customizing parameters, etc.
-
-You will need to install the plugin using the normal `npm install the-plugin-name` or any of the other supported package tools such as yarn then follow the below examples to load them.
-
-:::: tabs card
-
-::: tab Bookshelf
-
-When using the `bookshelf-uuid` plugin for MySQL, you can register it like this:
-
-**Path —** `./config/functions/bookshelf.js`.
-
-```js
-'use strict';
-
-module.exports = (bookshelf, connection) => {
-  bookshelf.plugin('bookshelf-uuid');
-};
-```
-
-:::
-
-::::
-
-### Public assets
-
-Public assets are static files such as images, video, css, etc. that you want to make accessible to the outside world.
-
-Because an API may need to serve static assets, every new Strapi project includes by default, a folder named `/public`. Any file located in this directory is accessible if the request's path doesn't match any other defined route and if it matches a public file name.
-
-Example:
-
-An image named `company-logo.png` in `./public/` is accessible through `/company-logo.png` URL.
-
-::: tip
-`index.html` files are served if the request corresponds to a folder name (`/pictures` url will try to serve `public/pictures/index.html` file).
-:::
-
-:::caution
-The dotfiles are not exposed. It means that every file name that starts with `.`, such as `.htaccess` or `.gitignore`, are not served.
-:::
-
-### Single Sign On <GoldBadge link="https://strapi.io/pricing-self-hosted/" withLinkIcon />
-
----
-
-Single-Sign-On on Strapi allows you to configure additional sign-in and sign-up methods for your administration panel.
-
-::: prerequisites
-- A Strapi application running on version 3.5.0 or higher is required.
-- To configure SSO on your application, you will need an EE license with a Gold plan.
-- Make sure Strapi is part of the applications you can access with your provider. For example, with Microsoft (Azure) Active Directory, you must first ask someone with the right permissions to add Strapi to the list of allowed applications. Please refer to your provider(s) documentation to learn more about that.
-  :::
-
-:::caution
-It is currently not possible to associate a unique SSO provider to an email address used for a Strapi account, meaning that the access to a Strapi account cannot be restricted to only one SSO provider. For more information and workarounds to solve this issue, [please refer to the dedicated GitHub issue](https://github.com/strapi/strapi/issues/9466#issuecomment-783587648).
-:::
-
-#### Usage
-
-SSO configuration lives in the server configuration of your application found within `/config/server.js`.
-
-##### Accessing the configuration
-
-The providers' configuration should be written within the `admin.auth.providers` path of the server configuration.
-
-`admin.auth.providers` is an array of [provider configuration](#provider-configuration).
-
-```javascript
-module.exports = ({ env }) => ({
-  // ...
-  admin: {
-    // ...
-    auth: {
-      providers: [], // The providers' configuration lives there
-    },
-  },
-});
-```
-
-##### Provider Configuration
-
-A provider's configuration is a Javascript object built with the following properties:
-
-| Name             | Required | Type     | Description                                                                                                            |
-| ---------------- | -------- | -------- | ---------------------------------------------------------------------------------------------------------------------- |
-| `uid`            | true     | string   | The UID of the strategy. It must match the strategy's name                                                             |
-| `displayName`    | true     | string   | The name that will be used on the login page to reference the provider                                                 |
-| `icon`           | false    | string   | An image URL. If specified, it will replace the displayName on the login page                                          |
-| `createStrategy` | true     | function | A factory that will build and return a new passport strategy for your provider. Takes the strapi instance as parameter |
-
-::: tip
-The `uid` property is the unique identifier of each strategy and is generally found in the strategy's package. If you are not sure of what it refers to, please contact the maintainer of the strategy.
-:::
-
-###### The `createStrategy` Factory
-
-A passport strategy is usually built by instantiating it using 2 parameters: the configuration object, and the verify function.
-
-<!-- Title below is supposed to be an h7, so one level deeper than "The `createStrategy` Factory. But h7 is not a thing, so using bold instead. 🤷 -->
-
-**Configuration Object**
-
-The configuration object depends on the strategy needs, but often asks for a callback URL to be redirected to once the connection has been made on the provider side.
-
-You can generate a specific callback URL for your provider using the `getStrategyCallbackURL` method. This URL also needs to be written on the provider side in order to allow redirection from it.
-
-The format of the callback URL is the following: `/admin/connect/<provider_uid>`.
-
-::: tip
-`strapi.admin.services.passport.getStrategyCallbackURL` is a Strapi helper you can use to get a callback URL for a specific provider. It takes a provider name as a parameter and returns a URL.
-:::
-
-If needed, this is also where you will put your client ID and secret key for your OAuth2 application.
-
-**Verify Function**
-
-The verify function is used here as a middleware allowing the user to transform and make extra processing on the data returned from the provider API.
-
-This function always takes a `done` method as last parameter which is used to transfer needed data to the Strapi layer of SSO.
-
-Its signature is the following: `void done(error: any, data: object);` and it follows the following rules:
-
-- If `error` is not set to `null`, then the data sent is ignored, and the controller will throw an error.
-- If the SSO's auto-registration feature is disabled, then the `data` object only need to be composed of an `email` property.
-- If the SSO's auto-registration feature is enabled, then you will need to define (in addition to the `email`) either a `username` property or both `firstname` and `lastname` within the `data` oject.
-
-###### Adding a provider
-
-Adding a new provider means adding a new way for your administrators to log-in.
-
-To achieve a great flexibility and a large choice of provider, Strapi uses [Passport.js](http://www.passportjs.org/). Any valid passport strategy that doesn't need additional custom data should therefore work with Strapi.
-
-:::caution
-Strategies such as [ldapauth](https://github.com/vesse/passport-ldapauth) don't work out of the box since they require extra data to be sent from the admin panel.
-If you want to add an LDAP provider to your application, you will need to write a [custom strategy](http://www.passportjs.org/packages/passport-custom/).
-You can also use services such as Okta and Auth0 as bridge services.
-:::
-
-###### Configuring the provider
-
-To configure a provider, follow the procedure below:
-
-1. Make sure to import your strategy in your server configuration file, either from an installed package or a local file.
-2. You'll need to add a new item to the `admin.auth.providers` array in your server configuration that will match the [format given above](#provider-configuration)
-3. Restart your application, the provider should appear on your admin login page.
-
-##### Examples
-
-:::::: tabs card
-
-::::: tab Google
-
-Using: [passport-google-oauth2](https://github.com/mstade/passport-google-oauth2)
-
-<code-group>
-
-<code-block title="NPM">
-```sh
-npm install --save passport-google-oauth2
-```
-</code-block>
-
-<code-block title="YARN">
-```sh
-yarn add passport-google-oauth2
-```
-</code-block>
-
-</code-group>
-
-`/config/server.js`
-
-```jsx
-'use strict';
-
-const GoogleStrategy = require('passport-google-oauth2');
-
-module.exports = ({ env }) => ({
-  // ...
-  admin: {
-    // ...
-    auth: {
-      /// ...
-      providers: [
-        {
-          uid: 'google',
-          displayName: 'Google',
-          icon: 'https://cdn2.iconfinder.com/data/icons/social-icons-33/128/Google-512.png',
-          createStrategy: strapi =>
-            new GoogleStrategy(
-              {
-                clientID: env('GOOGLE_CLIENT_ID'),
-                clientSecret: env('GOOGLE_CLIENT_SECRET'),
-                scope: [
-                  'https://www.googleapis.com/auth/userinfo.email',
-                  'https://www.googleapis.com/auth/userinfo.profile',
-                ],
-                callbackURL: strapi.admin.services.passport.getStrategyCallbackURL('google'),
-              },
-              (request, accessToken, refreshToken, profile, done) => {
-                done(null, {
-                  email: profile.email,
-                  firstname: profile.given_name,
-                  lastname: profile.family_name,
-                });
-              }
-            ),
-        },
-      ],
-    },
-  },
-});
-```
-
-:::::
-
-::::: tab Github
-
-Using: [passport-github](https://github.com/cfsghost/passport-github)
-
-<code-group>
-
-<code-block title="NPM">
-```sh
-npm install --save passport-github2
-```
-</code-block>
-
-<code-block title="YARN">
-```sh
-yarn add passport-github2
-```
-</code-block>
-
-</code-group>
-
-`/config/server.js`
-
-```jsx
-'use strict';
-
-const GithubStrategy = require('passport-github2');
-
-module.exports = ({ env }) => ({
-  // ...
-  admin: {
-    // ...
-    auth: {
-      // ...
-      providers: [
-        {
-          uid: 'github',
-          displayName: 'Github',
-          icon: 'https://cdn1.iconfinder.com/data/icons/logotypes/32/github-512.png',
-          createStrategy: strapi =>
-            new GithubStrategy(
-              {
-                clientID: env('GITHUB_CLIENT_ID'),
-                clientSecret: env('GITHUB_CLIENT_SECRET'),
-                scope: ['user:email'],
-                callbackURL: strapi.admin.services.passport.getStrategyCallbackURL('github'),
-              },
-              (accessToken, refreshToken, profile, done) => {
-                done(null, {
-                  email: profile.emails[0].value,
-                  username: profile.username,
-                });
-              }
-            ),
-        },
-      ],
-    },
-  },
-});
-```
-
-:::::
-
-::::: tab Discord
-
-Using: [passport-discord](https://github.com/nicholastay/passport-discord#readme)
-
-<code-group>
-
-<code-block title="NPM">
-```sh
-npm install --save passport-discord
-```
-</code-block>
-
-<code-block title="YARN">
-```sh
-yarn add passport-discord
-```
-</code-block>
-
-</code-group>
-
-`/config/server.js`
-
-```jsx
-'use strict';
-
-const DiscordStrategy = require('passport-discord');
-
-module.exports = ({ env }) => ({
-  // ...
-  admin: {
-    // ...
-    auth: {
-      // ...
-      providers: [
-        {
-          uid: 'discord',
-          displayName: 'Discord',
-          icon: 'https://cdn0.iconfinder.com/data/icons/free-social-media-set/24/discord-512.png',
-          createStrategy: strapi =>
-            new DiscordStrategy(
-              {
-                clientID: env('DISCORD_CLIENT_ID'),
-                clientSecret: env('DISCORD_SECRET'),
-                callbackURL: strapi.admin.services.passport.getStrategyCallbackURL('discord'),
-                scope: ['identify', 'email'],
-              },
-              (accessToken, refreshToken, profile, done) => {
-                done(null, {
-                  email: profile.email,
-                  username: `${profile.username}#${profile.discriminator}`,
-                });
-              }
-            ),
-        },
-      ],
-    },
-  },
-});
-```
-
-:::::
-::::: tab Microsoft
-
-Using: [passport-azure-ad-oauth2](https://github.com/auth0/passport-azure-ad-oauth2#readme)
-
-<code-group>
-
-<code-block title="NPM">
-```sh
-npm install --save passport-azure-ad-oauth2 jsonwebtoken
-```
-</code-block>
-
-<code-block title="YARN">
-```sh
-yarn add passport-azure-ad-oauth2 jsonwebtoken
-```
-</code-block>
-
-</code-group>
-
-`/config/server.js`
-
-```jsx
-'use strict';
-
-const AzureAdOAuth2Strategy = require('passport-azure-ad-oauth2');
-const jwt = require('jsonwebtoken');
-
-module.exports = ({ env }) => ({
-  // ...
-  admin: {
-    // ...
-    auth: {
-      // ...
-      providers: [
-        {
-          uid: 'azure_ad_oauth2',
-          displayName: 'Microsoft',
-          icon:
-            'https://upload.wikimedia.org/wikipedia/commons/thumb/9/96/Microsoft_logo_%282012%29.svg/320px-Microsoft_logo_%282012%29.svg.png',
-          createStrategy: strapi =>
-            new AzureAdOAuth2Strategy(
-              {
-                clientID: env('MICROSOFT_CLIENT_ID', ''),
-                clientSecret: env('MICROSOFT_CLIENT_SECRET', ''),
-                scope: ['user:email'],
-                tenant: env('MICROSOFT_TENANT_ID', ''),
-                callbackURL: strapi.admin.services.passport.getStrategyCallbackURL(
-                  'azure_ad_oauth2'
-                ),
-              },
-              (accessToken, refreshToken, params, profile, done) => {
-                var waadProfile = jwt.decode(params.id_token, '', true);
-                done(null, {
-                  email: waadProfile.upn,
-                  username: waadProfile.upn,
-                });
-              }
-            ),
-        },
-      ],
-    },
-  },
-});
-```
-
-:::::
-::::: tab Okta
-
-Using: [passport-okta-oauth20](https://github.com/antoinejaussoin/passport-okta-oauth20/blob/main/README.md)
-
-<code-group>
-
-<code-block title="NPM">
-```sh
-npm install --save passport-okta-oauth20
-```
-</code-block>
-
-<code-block title="YARN">
-```sh
-yarn add passport-okta-oauth20
-```
-</code-block>
-
-</code-group>
-
-`/config/server.js`
-
-```jsx
-'use strict';
-
-const OktaOAuth2Strategy = require('passport-okta-oauth20').Strategy;
-
-module.exports = ({ env }) => ({
-  // ...
-  admin: {
-    // ...
-    auth: {
-      // ...
-      providers: [
-        {
-          uid: 'okta',
-          displayName: 'Okta',
-          icon:
-            'https://www.okta.com/sites/default/files/Okta_Logo_BrightBlue_Medium-thumbnail.png',
-          createStrategy: strapi =>
-            new OktaOAuth2Strategy(
-              {
-                clientID: env('OKTA_CLIENT_ID'),
-                clientSecret: env('OKTA_CLIENT_SECRET'),
-                audience: env('OKTA_DOMAIN'),
-                scope: ['openid', 'email', 'profile'],
-                callbackURL: strapi.admin.services.passport.getStrategyCallbackURL('okta'),
-              },
-              (accessToken, refreshToken, profile, done) => {
-                done(null, {
-                  email: profile.email,
-                  username: profile.username,
-                });
-              }
-            ),
-        },
-      ],
-    },
-  },
-});
-```
-
-:::::
-::::::
-
-##### Advanced Customization
-
-###### Admin Panel URL
-
-If your administration panel lives on a different host/port than your Strapi server, you will need to modify the admin URL.
-To do so, head to your `/config/server.js` configuration file and tweak the `admin.url` field.
-
-For example, if your admin application has been started on `https://api.example.com`, your configuration will look like the following:
-
-`/config/server.js`
-
-```javascript
-module.exports = () => ({
-  // ...
-  admin: {
-    // ...
-    url: 'https://api.example.com/admin',
-  },
-});
-```
-
-###### Custom Logic
-
-In some scenarios, you will want to write additional logic for your connection workflow such as:
-
-- Restricting connection and registration for a specific domain
-- Triggering actions on connection attempt
-- Analytics
-
-The easiest way to do so is to plug into the verify function of your strategy and write some code.
-
-For example, if you want to allow only people with an official strapi.io email address, you can instantiate your strategy like this:
-
-```javascript
-const strategyInstance = new Strategy(configuration, ({ email, username }, done) => {
-  // If the email ends with @strapi.io
-  if (email.endsWith('@strapi.io')) {
-    // Then we continue with the data given by the provider
-    return done(null, { email, username });
-  }
-
-  // Otherwise, we continue by sending an error to the done function
-  done(new Error('Forbidden email address'));
-});
-```
-
-###### Authentication Events
-
-The SSO feature adds a new [authentication event](/developer-docs/latest/setup-deployment-guides/configurations.md#available-options): `onSSOAutoRegistration`.
-
-This event is triggered whenever a user is created using the auto-register feature added by SSO.
-It contains the created user (`event.user`), and the provider used to make the registration (`event.provider`).
-
-Example:
-
-`/config/server.js`
-
-```javascript
-module.exports = () => ({
-  // ...
-  admin: {
-    // ...
-    auth: {
-      // ...
-      events: {
-        onConnectionSuccess(e) {},
-        onConnectionError(e) {},
-        // ...
-        onSSOAutoRegistration(e) {
-          const { user, provider } = e;
-
-          console.log(
-            `A new user (${user.id}) has been automatically registered using ${provider}`
-          );
-        },
-      },
-    },
-  },
-});
-```
-
-### Role-Based Access Control <BronzeBadge link="https://strapi.io/pricing-self-hosted"/> <SilverBadge link="https://strapi.io/pricing-self-hosted"/> <GoldBadge link="https://strapi.io/pricing-self-hosted" withLinkIcon/>
-
-:::caution 🚧 This API is considered unstable for now.
-<br>
-:::
-
-Role-Based Access Control (RBAC) is an approach to restricting access to some users. In a Strapi application, users of the admin panel are administrators. Their roles and permissions are [configured in the admin panel](/user-docs/latest/users-roles-permissions/configuring-administrator-roles.md). The Community Edition of Strapi offers 3 default roles (Author, Editor, and Super Admin). To go further, creating custom conditions for any type of permission is also possible. This requires an Enterprise Edition with at minimum a Bronze licence plan.
-
-#### Declaring new conditions
-
-Declare a single condition as an object, and multiple conditions as an array of objects. Each condition object can have 5 possible properties:
-
-- `displayName` (string): the condition name as shown in the admin panel,
-- `name` (string): the condition name, kebab-cased,
-- `category` (string, _optional_): conditions can be grouped into categories available [in the admin panel](/user-docs/latest/users-roles-permissions/configuring-administrator-roles.md#setting-custom-conditions-for-permissions); if undefined, the condition will appear under the "Default" category,
-- `plugin` (string, _optional_): if the condition is created by a plugin, should be the plugin's name, kebab-cased (e.g `content-manager`),
-- `handler`: a function used to verify the condition (see [using the condition handler](#using-the-condition-handler))
-
-Declare and register conditions in your [`./config/functions/bootstrap.js`](/developer-docs/latest/setup-deployment-guides/configurations.md#bootstrap) file (see [Registering conditions](#registering-conditions)).
-
-:::note
-The condition `name` property acts as a [unique id](https://github.com/strapi/strapi/blob/master/packages/strapi-admin/services/permission/condition-provider.js#L22) within its namespace, that is either the plugin if the `plugin` property is defined, or the root namespace.
-:::
-
-#### Using the condition handler
-
-A condition can be applied to any permission, and the condition `handler` is used to verify the condition. The `handler` is a function returning a query object or a boolean value.
-
-Query objects are useful to verify conditions on the entities you read, create, update, delete or publish. They use the [sift.js](https://github.com/crcn/sift.js) library, but only with the following supported operators:
-
-- `$or`
-- `$and`
-- `$eq`
-- `$ne`
-- `$in`
-- `$nin`
-- `$lt`
-- `$lte`
-- `$gt`
-- `$gte`
-- `$exists`
-- `$elemMatch`
-
-The condition `handler` can be a synchronous or asynchronous function that:
-
-- receives the authenticated user making the request,
-- and returns `true`, `false`, or a query object.
-
-Returning `true` or `false` is useful to verify an external condition or a condition on the authenticated user.
-For instance, a condition that allows access to a page in the admin panel only if server time is 5pm could use this handler:
-
-```js
-handler: () => new Date().getHours() === 17;
-```
-
-The `handler` function receives the authenticated user, so it can verify conditions on the user:
-
-```js
-const condition = {
-  displayName: 'Email address from strapi.io',
-  name: 'email-strapi-dot-io',
-  async handler(user) {
-    return user.email.includes('@strapi.io');
-  },
-};
-```
-
-For more granular control, the `handler` function can also return a query object:
-
-```js
-const condition = {
-  displayName: 'price greater than 50',
-  name: 'price-gt-50',
-  async handler(user) {
-    return { price: { $gt: 50 } };
-  },
-};
-```
-
-#### Registering conditions
-
-To be available in the admin panel, conditions should be declared and registered in the [`./config/functions/bootstrap.js`](/developer-docs/latest/setup-deployment-guides/configurations.md#bootstrap) file. Register a single condition with the `conditionProvider.register()` method:
-
-```js
-module.exports = async () => {
-  await strapi.admin.services.permission.conditionProvider.register({
-    displayName: 'Billing amount under 10K',
-    name: 'billing-amount-under-10k',
-    plugin: 'admin',
-    handler: { amount: { $lt: 10000 } },
-  });
-};
-```
-
-To register multiple conditions, defined as an array of [condition objects](#declaring-new-conditions), use `conditionProvider.registerMany()`:
-
-```js
-const conditions = [
-  {
-    displayName: "Entity has same name as user",
-    name: "same-name-as-user",
-    plugin: "name of a plugin if created in a plugin"
-    handler: (user) => {
-      return { name: user.name };
-    },
-  },
-  {
-    displayName: "Email address from strapi.io",
-    name: "email-strapi-dot-io",
-    async handler(user) {
-      return user.email.includes('@strapi.io');
-    },
-  }
-];
-
-module.exports = async () => {
-  // do your boostrap
-
-  await strapi.admin.services.permission.conditionProvider.registerMany(conditions);
-};
-```
->>>>>>> 74f386e4
