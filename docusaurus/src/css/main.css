--- conflicted
+++ resolved
@@ -92,12 +92,7 @@
 }
 
 code {
-<<<<<<< HEAD
-  font-family: "SFMono-Regular", "Menlo", "Monaco", "Consolas",
-    "Liberation Mono", "Courier New", monospace;
-=======
   font-family: "SFMono-Regular", "Menlo", "Monaco", "Consolas", "Liberation Mono", "Courier New", monospace;
->>>>>>> 5bf076fe
   font-weight: 400;
   line-height: 24px;
   padding: 4px 8px;
